FROM ubuntu:20.04 as base
LABEL maintainer="Niklas Schnelle <schnelle@informatik.uni-freiburg.de>"
ENV LANG C.UTF-8
ENV LC_ALL C.UTF-8
ENV LC_CTYPE C.UTF-8
ENV DEBIAN_FRONTEND=noninteractive

FROM base as builder
<<<<<<< HEAD
ENV DEBIAN_FRONTEND=noninteractive
RUN apt-get update && apt-get install -y build-essential cmake clang-format-8 libsparsehash-dev libicu-dev
=======
RUN apt-get update && apt-get install -y build-essential cmake clang-format-8 libsparsehash-dev libicu-dev tzdata
>>>>>>> c5950b2b
COPY . /app/

# Check formatting with the .clang-format project style
WORKDIR /app/
RUN misc/format-check.sh

WORKDIR /app/build/
RUN cmake -DCMAKE_BUILD_TYPE=Release -DLOGLEVEL=DEBUG -DUSE_PARALLEL=true .. && make -j $(nproc) && make test

FROM base as runtime
WORKDIR /app
ENV DEBIAN_FRONTEND=noninteractive
RUN apt-get update && apt-get install -y wget python3-yaml unzip curl bzip2 pkg-config libicu-dev python3-icu libgomp1

ARG UID=1000
RUN groupadd -r qlever && useradd --no-log-init -r -u $UID -g qlever qlever && chown qlever:qlever /app
USER qlever
ENV PATH=/app/:$PATH

COPY --from=builder /app/build/*Main /app/src/web/* /app/
COPY --from=builder /app/e2e/* /app/e2e/
ENV PATH=/app/:$PATH

USER qlever
EXPOSE 7001
VOLUME ["/input", "/index"]

ENV INDEX_PREFIX index
ENV MEMORY_FOR_QUERIES 70
# Need the shell to get the INDEX_PREFIX envirionment variable
ENTRYPOINT ["/bin/sh", "-c", "exec ServerMain -i \"/index/${INDEX_PREFIX}\" -j 8 -m ${MEMORY_FOR_QUERIES} -M 650000000 -p 7001 \"$@\"", "--"]

# docker build -t qlever-<name> .
# # When running with user namespaces you may need to make the index folder accessible
# # to e.g. the "nobody" user
# chmod -R o+rw ./index
# # For an existing index copy it into the ./index folder and make sure to either name it
# # index.* or
# # set the environment variable "INDEX_PREFIX" during `docker run` using `-e INDEX_PREFIX=<prefix>`
# # To build an index run a bash inside the container as follows
# docker run -it --rm --entrypoint bash -v "<path_to_input>:/input" -v "$(pwd)/index:/index" qlever-<name>
# # Then inside that shell IndexBuilder is in the path and can be used like
# # described in the README.md with the files in /input
# # To run a server use
# docker run -d -p 7001:7001 -e "INDEX_PREFIX=<prefix>" -v "$(pwd)/index:/index" --name qlever-<name> qlever-<name>
<|MERGE_RESOLUTION|>--- conflicted
+++ resolved
@@ -6,12 +6,7 @@
 ENV DEBIAN_FRONTEND=noninteractive
 
 FROM base as builder
-<<<<<<< HEAD
-ENV DEBIAN_FRONTEND=noninteractive
-RUN apt-get update && apt-get install -y build-essential cmake clang-format-8 libsparsehash-dev libicu-dev
-=======
 RUN apt-get update && apt-get install -y build-essential cmake clang-format-8 libsparsehash-dev libicu-dev tzdata
->>>>>>> c5950b2b
 COPY . /app/
 
 # Check formatting with the .clang-format project style
@@ -23,7 +18,6 @@
 
 FROM base as runtime
 WORKDIR /app
-ENV DEBIAN_FRONTEND=noninteractive
 RUN apt-get update && apt-get install -y wget python3-yaml unzip curl bzip2 pkg-config libicu-dev python3-icu libgomp1
 
 ARG UID=1000
