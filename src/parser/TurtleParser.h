--- conflicted
+++ resolved
@@ -41,17 +41,9 @@
   class ParseException : public std::exception {
    public:
     ParseException() = default;
-<<<<<<< HEAD
-    explicit ParseException(string msg) : _msg(std::move(msg)) {}
-
-    [[nodiscard]] const char* what() const noexcept override {
-      return _msg.c_str();
-    }
-=======
     ParseException(std::string_view msg, const size_t pos)
         : _msg(std::string(msg) + " at position " + std::to_string(pos)) {}
     const char* what() const throw() { return _msg.c_str(); }
->>>>>>> b2fc96d7
 
    private:
     string _msg = "Error while parsing Turtle";
