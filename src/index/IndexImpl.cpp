--- conflicted
+++ resolved
@@ -1644,37 +1644,6 @@
 }
 
 // _____________________________________________________________________________
-<<<<<<< HEAD
-IdTable IndexImpl::scan(
-    const ScanSpecificationAsTripleComponent& scanSpecificationAsTc,
-    const Permutation::Enum& permutation,
-    Permutation::ColumnIndicesRef additionalColumns,
-    const ad_utility::SharedCancellationHandle& cancellationHandle,
-    const LocatedTriplesSnapshot& locatedTriplesSnapshot,
-    const LimitOffsetClause& limitOffset) const {
-  auto scanSpecification = scanSpecificationAsTc.toScanSpecification(*this);
-  return scan(scanSpecification, permutation, additionalColumns,
-              cancellationHandle, locatedTriplesSnapshot, limitOffset);
-}
-// _____________________________________________________________________________
-IdTable IndexImpl::scan(
-    const ScanSpecification& scanSpecification, Permutation::Enum p,
-    Permutation::ColumnIndicesRef additionalColumns,
-    const ad_utility::SharedCancellationHandle& cancellationHandle,
-    const LocatedTriplesSnapshot& locatedTriplesSnapshot,
-    const LimitOffsetClause& limitOffset) const {
-  const auto& perm = getPermutation(p);
-  const auto& locatedTriples =
-      perm.getActualPermutation(scanSpecification)
-          .getLocatedTriplesForPermutation(locatedTriplesSnapshot);
-  return perm.scan(perm.getScanSpecAndBlocks(scanSpecification, locatedTriples),
-                   additionalColumns, cancellationHandle, locatedTriples,
-                   limitOffset);
-}
-
-// _____________________________________________________________________________
-=======
->>>>>>> b9360ebc
 size_t IndexImpl::getResultSizeOfScan(
     const ScanSpecification& scanSpecification,
     const Permutation::Enum& permutation,
