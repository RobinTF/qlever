--- conflicted
+++ resolved
@@ -295,15 +295,10 @@
   // copies), hence the explicit `clone`.
   auto snapshotIndex = nextSnapshotIndex_;
   ++nextSnapshotIndex_;
-<<<<<<< HEAD
-  return SharedLocatedTriplesSnapshot{std::make_shared<LocatedTriplesSnapshot>(
-      locatedTriples(), internalLocatedTriples_,
-      localVocab_.getLifetimeExtender(), snapshotIndex)};
-=======
   return SharedLocatedTriplesSnapshot{
       std::make_shared<LocatedTriplesSnapshot>(LocatedTriplesSnapshot{
-          locatedTriples(), localVocab_.getLifetimeExtender(), snapshotIndex})};
->>>>>>> 6ec0a5ee
+          locatedTriples(), internalLocatedTriples_,
+          localVocab_.getLifetimeExtender(), snapshotIndex})};
 }
 
 // ____________________________________________________________________________
