// Copyright 2018 - 2024, University of Freiburg
// Chair of Algorithms and Data Structures
// Author: Johannes Kalmbach <kalmbach@cs.uni-freiburg.de>

#ifndef QLEVER_SRC_INDEX_PERMUTATION_H
#define QLEVER_SRC_INDEX_PERMUTATION_H

#include <array>
#include <string>

#include "global/Constants.h"
#include "index/CompressedRelation.h"
#include "index/IndexMetaData.h"
#include "index/KeyOrder.h"
#include "parser/data/LimitOffsetClause.h"
#include "util/CancellationHandle.h"
#include "util/File.h"
#include "util/Log.h"

// Forward declaration of `IdTable`
class IdTable;
// Forward declaration of `LocatedTriplesPerBlock`
class LocatedTriplesPerBlock;
class SharedLocatedTriplesSnapshot;
struct LocatedTriplesSnapshot;
class DeltaTriples;

// Helper class to store static properties of the different permutations to
// avoid code duplication.
class Permutation {
 public:
  using KeyOrder = qlever::KeyOrder;
  /// Identifiers for the six possible permutations.
  enum struct Enum { PSO, POS, SPO, SOP, OPS, OSP };
  // Unfortunately there is a bug in GCC that doesn't allow use to simply use
  // `using enum`.
  static constexpr auto PSO = Enum::PSO;
  static constexpr auto POS = Enum::POS;
  static constexpr auto SPO = Enum::SPO;
  static constexpr auto SOP = Enum::SOP;
  static constexpr auto OPS = Enum::OPS;
  static constexpr auto OSP = Enum::OSP;
  static constexpr auto ALL = {Enum::PSO, Enum::POS, Enum::SPO,
                               Enum::SOP, Enum::OPS, Enum::OSP};
  static constexpr auto INTERNAL = {Enum::PSO, Enum::POS};
<<<<<<< HEAD
=======

  template <bool isInternal>
  static constexpr const auto& all() {
    if constexpr (isInternal) {
      return INTERNAL;
    } else {
      return ALL;
    }
  }
>>>>>>> 32b236bf

  using MetaData = IndexMetaDataMmapView;
  using Allocator = ad_utility::AllocatorWithLimit<Id>;
  using ColumnIndicesRef = CompressedRelationReader::ColumnIndicesRef;
  using ColumnIndices = CompressedRelationReader::ColumnIndices;
  using CancellationHandle = ad_utility::SharedCancellationHandle;
  using ScanSpecAndBlocks = CompressedRelationReader::ScanSpecAndBlocks;

  // Convert a permutation to the corresponding string, etc. `PSO` is converted
  // to "PSO".
  static std::string_view toString(Enum permutation);

  // Convert a permutation to the corresponding permutation of [0, 1, 2], etc.
  // `PSO` is converted to [1, 0, 2].
  static KeyOrder toKeyOrder(Enum permutation);

  explicit Permutation(Enum permutation, Allocator allocator);

  // everything that has to be done when reading an index from disk
  void loadFromDisk(const std::string& onDiskBase,
                    std::function<bool(Id)> isInternalId,
                    bool loadAdditional = false);

  // Set the original metadata for the delta triples. This also sets the
  // metadata for internal permutation if present.
  void setOriginalMetadataForDeltaTriples(DeltaTriples& deltaTriples) const;

  // For a given ID for the col0, retrieve all IDs of the col1 and col2.
  // If `col1Id` is specified, only the col2 is returned for triples that
  // additionally have the specified col1. .This is just a thin wrapper around
  // `CompressedRelationMetaData::scan`.
  IdTable scan(const ScanSpecAndBlocks& scanSpecAndBlocks,
               ColumnIndicesRef additionalColumns,
               const CancellationHandle& cancellationHandle,
               const LocatedTriplesSnapshot& locatedTriplesSnapshot,
               const LimitOffsetClause& limitOffset = {}) const;

  // For a given relation, determine the `col1Id`s and their counts. This is
  // used for `computeGroupByObjectWithCount`. The `col0Id` must have metadata
  // in `meta_`.
  IdTable getDistinctCol1IdsAndCounts(
      Id col0Id, const CancellationHandle& cancellationHandle,
      const LocatedTriplesSnapshot& locatedTriplesSnapshot,
      const LimitOffsetClause& limitOffset) const;

  IdTable getDistinctCol0IdsAndCounts(
      const CancellationHandle& cancellationHandle,
      const LocatedTriplesSnapshot& locatedTriplesSnapshot,
      const LimitOffsetClause& limitOffset) const;

  // Typedef to propagate the `MetadataAndblocks` and `IdTableGenerator` type.
  using MetadataAndBlocks =
      CompressedRelationReader::ScanSpecAndBlocksAndBounds;

  // The function `lazyScan` is similar to `scan` (see above) with
  // the following differences:
  // - The result is returned as a lazy generator of blocks.
  // - The join-specific prefiltered block metadata must be given manually. It
  //   can be obtained via the `getMetadataAndBlocks` function below
  //   and then be prefiltered. The blocks must be given in ascending order
  //   and must only contain blocks that contain the given `col0Id` (combined
  //   with the `col1Id` if specified), else the behavior is
  //   undefined.
  // - In all other cases, the block metadata (optionally generally prefiltered
  //   via `PrefilterExpression`) is already contained as `BlockMetadataRanges`
  //   in `ScanSpecAndBlocks`. The `BlockMetadatRanges` of the
  //   `ScanSpecAndBlocks` are ignored for scanning if `optBlocks` contains the
  //   join-specific prefiltered block metadata.
  // TODO<joka921> We should only communicate this interface via the
  // `ScanSpecAndBlocksAndBounds` class and make this a strong class that always
  // maintains its invariants.
  CompressedRelationReader::IdTableGeneratorInputRange lazyScan(
      const ScanSpecAndBlocks& scanSpecAndBlocks,
      std::optional<std::vector<CompressedBlockMetadata>> optBlocks,
      ColumnIndicesRef additionalColumns,
      const CancellationHandle& cancellationHandle,
      const LocatedTriplesSnapshot& locatedTriplesSnapshot,
      const LimitOffsetClause& limitOffset = {}) const;

  // Returns the corresponding `CompressedRelationReader::ScanSpecAndBlocks`
  // with relevant `BlockMetadataRanges`.
  ScanSpecAndBlocks getScanSpecAndBlocks(
      const ScanSpecification& scanSpec,
      const LocatedTriplesSnapshot& locatedTriplesSnapshot) const;

  std::optional<CompressedRelationMetadata> getMetadata(
      Id col0Id, const LocatedTriplesSnapshot& locatedTriplesSnapshot) const;

  // Return the metadata for the scan specified by the `scanSpecification`
  // along with the metadata for all the blocks that are relevant for this
  // scan. If there are no matching blocks (meaning that the scan result will
  // be empty) return `nullopt`.
  std::optional<MetadataAndBlocks> getMetadataAndBlocks(
      const ScanSpecAndBlocks& scanSpecAndBlocks,
      const LocatedTriplesSnapshot& locatedTriplesSnapshot) const;

  // Get the exact size of the result of a scan, taking into account the
  // given located triples. This requires an exact location of the delta
  // triples within the respective blocks.
  size_t getResultSizeOfScan(
      const ScanSpecAndBlocks& scanSpecAndBlocks,
      const LocatedTriplesSnapshot& locatedTriplesSnapshot) const;

  // Get a lower and upper bound for the size of the result of a scan, taking
  // into account the given `deltaTriples`. For this call, it is enough that
  // each delta triple know to which block it belongs.
  std::pair<size_t, size_t> getSizeEstimateForScan(
      const ScanSpecAndBlocks& scanSpecAndBlocks,
      const LocatedTriplesSnapshot& locatedTriplesSnapshot) const;

  // _______________________________________________________
  void setKbName(const std::string& name) { meta_.setName(name); }

  // _______________________________________________________
  const std::string& getKbName() const { return meta_.getName(); }

  // _______________________________________________________
  const std::string& readableName() const { return readableName_; }

  // _______________________________________________________
  const std::string& onDiskBase() const { return onDiskBase_; }

  // _______________________________________________________
  const std::string& fileSuffix() const { return fileSuffix_; }

  // _______________________________________________________
  const KeyOrder& keyOrder() const { return keyOrder_; };

  // _______________________________________________________
  const bool& isLoaded() const { return isLoaded_; }

  // _______________________________________________________
  const MetaData& metaData() const { return meta_; }

  // _______________________________________________________
  const Permutation& getActualPermutation(const ScanSpecification& spec) const;
  const Permutation& getActualPermutation(Id id) const;

  // From the given snapshot, get the located triples for this permutation.
  const LocatedTriplesPerBlock& getLocatedTriplesForPermutation(
      const LocatedTriplesSnapshot& locatedTriplesSnapshot) const;

  // From the given snapshot, get the augmented block metadata for this
  // permutation.
  BlockMetadataRanges getAugmentedMetadataForPermutation(
      const LocatedTriplesSnapshot& locatedTriplesSnapshot) const;

  const CompressedRelationReader& reader() const { return reader_.value(); }

  Enum permutation() const { return permutation_; }

<<<<<<< HEAD
  const Permutation& internalPermutation() const {
    AD_CONTRACT_CHECK(internalPermutation_ != nullptr);
    return *internalPermutation_;
  }
=======
  // Provide const access to a linked internal permutation. If no internal
  // permutation is available, this function throws an exception.
  const Permutation& internalPermutation() const;
>>>>>>> 32b236bf

 private:
  // The base filename of the permutation without the suffix below
  std::string onDiskBase_;
  // Readable name for this permutation, e.g., `POS`.
  std::string readableName_;
  // File name suffix for this permutation, e.g., `.pos`.
  std::string fileSuffix_;
  // The order of the three components (S=0, P=1, O=2) in this permutation,
  // e.g., `{1, 0, 2}` for `PSO`.
  KeyOrder keyOrder_;
  // The metadata for this permutation.
  MetaData meta_;

  // This member is `optional` because we initialize it in a deferred way in
  // the `loadFromDisk` method.
  std::optional<CompressedRelationReader> reader_;
  Allocator allocator_;

  bool isLoaded_ = false;

  Enum permutation_;
  std::unique_ptr<Permutation> internalPermutation_ = nullptr;

  std::function<bool(Id)> isInternalId_;

  bool isInternalPermutation_ = false;
};

#endif  // QLEVER_SRC_INDEX_PERMUTATION_H<|MERGE_RESOLUTION|>--- conflicted
+++ resolved
@@ -43,8 +43,6 @@
   static constexpr auto ALL = {Enum::PSO, Enum::POS, Enum::SPO,
                                Enum::SOP, Enum::OPS, Enum::OSP};
   static constexpr auto INTERNAL = {Enum::PSO, Enum::POS};
-<<<<<<< HEAD
-=======
 
   template <bool isInternal>
   static constexpr const auto& all() {
@@ -54,7 +52,6 @@
       return ALL;
     }
   }
->>>>>>> 32b236bf
 
   using MetaData = IndexMetaDataMmapView;
   using Allocator = ad_utility::AllocatorWithLimit<Id>;
@@ -206,16 +203,9 @@
 
   Enum permutation() const { return permutation_; }
 
-<<<<<<< HEAD
-  const Permutation& internalPermutation() const {
-    AD_CONTRACT_CHECK(internalPermutation_ != nullptr);
-    return *internalPermutation_;
-  }
-=======
   // Provide const access to a linked internal permutation. If no internal
   // permutation is available, this function throws an exception.
   const Permutation& internalPermutation() const;
->>>>>>> 32b236bf
 
  private:
   // The base filename of the permutation without the suffix below
