--- conflicted
+++ resolved
@@ -461,7 +461,6 @@
       json[nlohmann::json(key)] = std::move(value);
     }
     response = createJsonResponse(json, request);
-<<<<<<< HEAD
   } else if (auto cmd = checkParameter("cmd", "rebuild-index")) {
     requireValidAccessToken("rebuild-index");
 
@@ -491,7 +490,6 @@
       response =
           createOkResponse("Done writing", request, MediaType::textPlain);
     }
-=======
   } else if (auto cmd = checkParameter("cmd", "write-materialized-view")) {
     requireValidAccessToken("write-materialized-view");
     logCommand(cmd, "write materialized view");
@@ -559,7 +557,6 @@
     // Construct simple response JSON.
     nlohmann::json json{{"materialized-view-loaded", name.value()}};
     response = createJsonResponse(json, request);
->>>>>>> 89e524b9
   }
 
   // Ping with or without message.
