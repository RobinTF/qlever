--- conflicted
+++ resolved
@@ -63,31 +63,6 @@
   // edges to connected variables.
   tg.collapseTextCliques();
   vector<vector<SubtreePlan>> finalTab;
-<<<<<<< HEAD
-  if (graphs.size() == 0) {
-    SubtreePlan plan = pureTextQuery(tg, contextVarToTextNodes,
-                                     filtersWithContextVars,
-                                     getTextLimit(pq._textLimit));
-    vector<SubtreePlan> oneElementRow;
-    oneElementRow.emplace_back(plan);
-    finalTab.emplace_back(oneElementRow);
-  } else if (graphs.size() == 1) {
-    finalTab = fillDpTab(graphs[0].first, graphs[0].second);
-    if (contextVarToTextNodes.size() > 0) {
-      addOutsideText(finalTab, tg, contextVarToTextNodes,
-                     filtersWithContextVars,
-                     getTextLimit(pq._textLimit));
-    }
-  } else {
-    vector<vector<vector<SubtreePlan>>> tabsNoText;
-    for (auto& e : graphs) {
-      tabsNoText.emplace_back(fillDpTab(e.first, e.second));
-    }
- //   finalTab = combineGraphsAtText(graphs, tabsNoText, contextVarToTextNodes,
-//                                   filtersWithContextVars,
-  //                                 getTextLimit(pq._textLimit));
-  }
-=======
 
   // Each text operation has two ways how it can be used.
   // 1) As leave in the bottom row of the tab.
@@ -101,7 +76,6 @@
 
   finalTab = fillDpTab(tg, pq._filters);
 
->>>>>>> 4698080a
 
   // If there is an order by clause, add another row to the table and
   // just add an order by / sort to every previous result if needed.
@@ -708,231 +682,6 @@
 }
 
 // _____________________________________________________________________________
-<<<<<<< HEAD
-vector<vector<QueryPlanner::SubtreePlan>> QueryPlanner::combineGraphsAtText(
-    const TripleGraph& fullTg,
-    const vector<pair<TripleGraph, vector<SparqlFilter>>>& graphs,
-    const vector<vector<vector<QueryPlanner::SubtreePlan>>>& tabsNoText,
-    const unordered_map<string, vector<size_t>>& contextVarToTextNodes,
-    const vector<SparqlFilter>& filtersWithContextVars,
-    size_t textLimit) const {
-  // Go through all context vars.
-  for (auto it = contextVarToTextNodes.begin();
-       it != contextVarToTextNodes.end(); ++it) {
-    const auto& var = it->first;
-    const auto& nodeIds = it->second;
-    // Always check if a context connects two graphs or is outside text connected
-    // to one of the subgraphs.
-    std::unordered_set<size_t> indicesOfAffectedGraphs;
-    for (auto id : nodeIds) {
-//      const Node& _
-    }
-
-    // For all outside text, call the method to add outside text, first.
-
-    // For connecting text, always use a SubgraphCombiningTextOperation.
-  }
-
-
-
-  AD_THROW(ad_semsearch::Exception::NOT_YET_IMPLEMENTED, "TTODO");
-}
-
-// _____________________________________________________________________________
-void QueryPlanner::addOutsideText(
-    vector<vector<QueryPlanner::SubtreePlan>>& planTable,
-    const TripleGraph& tg,
-    const unordered_map<string, vector<size_t>>& cvarToTextNodes,
-    const vector<SparqlFilter>& textFilters,
-    size_t textLimit) const {
-  for (auto it = cvarToTextNodes.begin(); it != cvarToTextNodes.end(); ++it) {
-    addOutsideText(planTable, tg, it->first, it->second, textFilters,
-                   textLimit);
-  }
-}
-
-// _____________________________________________________________________________
-void QueryPlanner::addOutsideText(
-    vector<vector<QueryPlanner::SubtreePlan>>& planTable,
-    const TripleGraph& tg,
-    const string& cvar,
-    const vector<size_t>& cvarTextNodes,
-    const vector<SparqlFilter>& textFilters,
-    size_t textLimit) const {
-
-  string wordPart;
-  unordered_set<string> freeVars;
-  unordered_set<string> boundVars;
-
-  for (auto nodeId : cvarTextNodes) {
-    const auto& triple = tg._nodeMap.find(nodeId)->second->_triple;
-    if (isVariable(triple._s) && triple._s != cvar) {
-      if (planTable.back().begin()->_qet.varCovered(triple._s)) {
-        boundVars.insert(triple._s);
-      } else {
-        freeVars.insert(triple._s);
-      }
-    }
-    if (isVariable(triple._o) && triple._o != cvar) {
-      if (planTable.back().begin()->_qet.varCovered(triple._o)) {
-        boundVars.insert(triple._o);
-      } else {
-        freeVars.insert(triple._o);
-      }
-    }
-    if (!isVariable(triple._o)) {
-      if (wordPart.size() == 0) {
-        wordPart = triple._o;
-      } else {
-        // It is okay to just concat multiple parts because they refer to the
-        // same CONTEXT variable. i.e. co-occurrence of all triples within
-        // the same context is desired anyway.
-        // For different contexts, a different cvar would have been used.
-        wordPart += " " + triple._o;
-      }
-    }
-  }
-
-  if (wordPart.size() == 0) {
-    AD_THROW(ad_semsearch::Exception::BAD_QUERY,
-             "Need a word part for each text operation.");
-  }
-
-  AD_CHECK_GT(boundVars.size(), 0);
-  if (boundVars.size() > 1) {
-    // CASE: A cycle was broken:
-    // The dpTab so far computes the solution for the non-textual part.
-    // The text operation has to keep rows where all affected variables
-    // occur in the same context.
-    // Other than for connecting two graphs with a text operation, we
-    // do not have to build cross products for matches inside a context.
-    // We just filter and keep a subset of rows from the original table.
-    // This may include an additional free variable (case below).
-    AD_THROW(ad_semsearch::Exception::NOT_YET_IMPLEMENTED, "TODO");
-    // TODO: remember there may be free variables as well!
-    return;
-  }
-
-  // CASE: No cycle, 0 or some free variables in the same context.
-  // At least one variable is bound (otherwise we'd have text-only).
-  // Use TextOperationForEntities with 0 or more free variables.
-  // For each such free var, a full cross-product is built.
-  // Therefore, just remember the freeVars and proceed similar to the case
-  // With exactly one affected variable.
-
-
-  // Create a text operation for entities.
-  AD_CHECK_EQ(boundVars.size(), 1);
-  QueryExecutionTree textSubtree(_qec);
-  if (freeVars.size() == 0) {
-    TextOperationForEntities textOp(_qec, wordPart, textLimit);
-    textSubtree.setOperation(QueryExecutionTree::TEXT_FOR_ENTITIES, &textOp);
-    textSubtree.setVariableColumns(
-        createVariableColumnsMapForTextOperation(cvar,
-                                                 *boundVars.begin()));
-  } else {
-    TextOperationForEntities textOp(_qec, wordPart, textLimit, freeVars.size());
-    textSubtree.setOperation(QueryExecutionTree::TEXT_FOR_ENTITIES, &textOp);
-    textSubtree.setVariableColumns(
-        createVariableColumnsMapForTextOperation(
-            cvar, *boundVars.begin(), freeVars));
-  }
-  textSubtree.addContextVar(cvar);
-  // If there is no other part, we're done.
-  if (planTable.size() == 0) {
-    planTable.push_back(vector<SubtreePlan>());
-    SubtreePlan textPlan(_qec);
-    textPlan._qet = textSubtree;
-    textPlan._idsOfIncludedNodes.insert(cvarTextNodes.begin(),
-                                        cvarTextNodes.end());
-    planTable.back().push_back(textPlan);
-  } else {
-    // Otherwise, for each result make the combination.
-    planTable.push_back(vector<SubtreePlan>());
-    const auto& lastRow = planTable[planTable.size() - 2];
-    for (auto& plan : lastRow) {
-      SubtreePlan combinedPlan(_qec);
-      combinedPlan._idsOfIncludedNodes = plan._idsOfIncludedNodes;
-      combinedPlan._idsOfIncludedNodes.insert(
-          cvarTextNodes.begin(), cvarTextNodes.end());
-      combinedPlan._idsOfIncludedFilters = plan._idsOfIncludedFilters;
-      // Make sure the rest is sorted by that variable.
-      QueryExecutionTree left(_qec);
-      if (plan._qet.resultSortedOn() ==
-          plan._qet.getVariableColumn(*boundVars.begin())) {
-        left = plan._qet;
-      } else {
-        // Create a sort operation.
-        Sort sort(_qec, plan._qet,
-                  plan._qet.getVariableColumn(*boundVars.begin()));
-        left.setVariableColumns(plan._qet.getVariableColumnMap());
-        left.setOperation(QueryExecutionTree::SORT, &sort);
-      }
-      QueryExecutionTree right(_qec);
-      Sort textSort(_qec, textSubtree,
-                    textSubtree.getVariableColumn(
-                        *boundVars.begin()));
-      right.setVariableColumns(textSubtree.getVariableColumnMap());
-      right.setOperation(QueryExecutionTree::SORT, &textSort);
-      // Join the text result and the rest.
-      Join join(_qec, left, right, left.resultSortedOn(),
-                right.resultSortedOn());
-      combinedPlan._qet.setOperation(QueryExecutionTree::JOIN, &join);
-      combinedPlan._qet.setVariableColumns(join.getVariableColumns());
-      combinedPlan._qet.setContextVars(left.getContextVars());
-      combinedPlan._qet.addContextVar(cvar);
-      planTable.back().emplace_back(combinedPlan);
-    }
-  }
-}
-
-// _____________________________________________________________________________
-QueryPlanner::SubtreePlan QueryPlanner::pureTextQuery(
-    const TripleGraph& tg,
-    const unordered_map<string, vector<size_t>>& cvarToTextNodes,
-    const vector<SparqlFilter>& textFilters,
-    size_t textLimit) const {
-  if (cvarToTextNodes.size() == 0) {
-    AD_THROW(ad_semsearch::Exception::BAD_QUERY,
-             "Appears to be an empoty query.");
-  }
-  if (cvarToTextNodes.size() != 1) {
-    AD_THROW(ad_semsearch::Exception::BAD_QUERY,
-             "Appears to be a disconnected query. "
-                 "Those are not supported (other than through union).");
-  }
-  string wordPart;
-  for (auto nodeId : cvarToTextNodes.begin()->second) {
-    const auto& triple = tg._nodeMap.find(nodeId)->second->_triple;
-    if (wordPart.size() == 0) {
-      wordPart = triple._o;
-    } else {
-      // It is okay to just concat multiple parts because they refer to the
-      // same CONTEXT variable. i.e. co-occurrence of all triples within
-      // the same context is desired anyway.
-      // For different contexts, a different cvar would have been used.
-      wordPart += " " + triple._o;
-    }
-  }
-
-  QueryExecutionTree textSubtree(_qec);
-  TextOperationForContexts textOp(_qec, wordPart, textLimit);
-  textSubtree.
-      setOperation(QueryExecutionTree::TEXT_FOR_CONTEXTS, &textOp
-  );
-  textSubtree.setVariableColumn(cvarToTextNodes.begin()->first, 0);
-  textSubtree.addContextVar(cvarToTextNodes.begin()->first);
-  SubtreePlan textPlan(_qec);
-  textPlan._qet = textSubtree;
-  textPlan._idsOfIncludedNodes.insert(
-      cvarToTextNodes.begin()->second.begin(),
-      cvarToTextNodes.begin()->second.end());
-  return textPlan;
-}
-
-// _____________________________________________________________________________
-=======
->>>>>>> 4698080a
 size_t QueryPlanner::getTextLimit(const string& textLimitString) const {
   if (textLimitString.size() == 0) {
     return 1;
