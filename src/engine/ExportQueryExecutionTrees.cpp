// Copyright 2022 - 2024, University of Freiburg
// Chair of Algorithms and Data Structures
// Authors: Johannes Kalmbach <kalmbach@cs.uni-freiburg.de>
//          Robin Textor-Falconi <textorr@cs.uni-freiburg.de>
//          Hannah Bast <bast@cs.uni-freiburg.de>
// Copyright 2025, Bayerische Motoren Werke Aktiengesellschaft (BMW AG)

#include "engine/ExportQueryExecutionTrees.h"

#include <absl/strings/str_cat.h>
#include <absl/strings/str_format.h>
#include <absl/strings/str_join.h>
#include <absl/strings/str_replace.h>

#include <optional>
#include <string_view>

#include "backports/StartsWithAndEndsWith.h"
#include "backports/algorithm.h"
#include "engine/BinaryExport.h"
#include "index/EncodedIriManager.h"
#include "index/IndexImpl.h"
#include "rdfTypes/RdfEscaping.h"
#include "util/ConstexprUtils.h"
#include "util/ValueIdentity.h"
#include "util/http/MediaTypes.h"
#include "util/json.h"
#include "util/views/TakeUntilInclusiveView.h"

namespace {
using LiteralOrIri = ad_utility::triple_component::LiteralOrIri;

// Return true iff the `result` is nonempty.
bool getResultForAsk(const std::shared_ptr<const Result>& result) {
  if (result->isFullyMaterialized()) {
    return !result->idTable().empty();
  } else {
    return ql::ranges::any_of(result->idTables(), [](const auto& pair) {
      return !pair.idTable_.empty();
    });
  }
}

LiteralOrIri encodedIdToLiteralOrIri(Id id, const Index& index) {
  const auto& mgr = index.getImpl().encodedIriManager();
  return LiteralOrIri::fromStringRepresentation(mgr.toString(id));
}

// _____________________________________________________________________________
STREAMABLE_GENERATOR_TYPE computeResultForAsk(
    [[maybe_unused]] const ParsedQuery& parsedQuery,
    const QueryExecutionTree& qet, ad_utility::MediaType mediaType,
    [[maybe_unused]] const ad_utility::Timer& requestTimer,
    STREAMABLE_YIELDER_ARG_DECL) {
  // Compute the result of the ASK query.
  bool result = getResultForAsk(qet.getResult(true));

  // Lambda that returns the result bool in XML format.
  auto getXmlResult = [result]() {
    std::string xmlTemplate = R"(<?xml version="1.0"?>
<sparql xmlns="http://www.w3.org/2005/sparql-results#">
  <head/>
  <boolean>true</boolean>
</sparql>)";

    if (result) {
      return xmlTemplate;
    } else {
      return absl::StrReplaceAll(xmlTemplate, {{"true", "false"}});
    }
  };

  // Lambda that returns the result bool in SPARQL JSON format.
  auto getSparqlJsonResult = [result]() {
    nlohmann::json j;
    j["head"] = nlohmann::json::object_t{};
    j["boolean"] = result;
    return j.dump();
  };

  // Return the result in the requested format.
  using enum ad_utility::MediaType;
  switch (mediaType) {
    case sparqlXml:
      STREAMABLE_YIELD(getXmlResult());
      break;
    case sparqlJson:
      STREAMABLE_YIELD(getSparqlJsonResult());
      break;
    default:
      throw std::runtime_error{
          "ASK queries are not supported for TSV or CSV or binary format."};
  }
}
}  // namespace

// __________________________________________________________________________
ad_utility::InputRangeTypeErased<
    ExportQueryExecutionTrees::TableConstRefWithVocab>
ExportQueryExecutionTrees::getIdTables(const Result& result) {
  using namespace ad_utility;
  if (result.isFullyMaterialized()) {
    return InputRangeTypeErased(lazySingleValueRange([&result]() {
      return TableConstRefWithVocab{result.idTable(), result.localVocab()};
    }));
  }

  return InputRangeTypeErased(CachingTransformInputRange(
      result.idTables(), [](const Result::IdTableVocabPair& pair) {
        return TableConstRefWithVocab{pair.idTable_, pair.localVocab_};
      }));
}

// _____________________________________________________________________________
ad_utility::InputRangeTypeErased<ExportQueryExecutionTrees::TableWithRange>
ExportQueryExecutionTrees::getRowIndices(LimitOffsetClause limitOffset,
                                         const Result& result,
                                         uint64_t& resultSize,
                                         uint64_t resultSizeMultiplicator) {
  using namespace ad_utility;
  // The first call initializes the `resultSize` to zero (no need to
  // initialize it outside of the function).
  resultSize = 0;

  // If the LIMIT is zero, there are no blocks to yield and the total result
  // size is zero.
  if (limitOffset._limit.value_or(1) == 0) {
    return InputRangeTypeErased(ql::span<TableWithRange>());
  }

  // The following structs and variant is used to encode the subrange of an
  // `IdTable` of the actual `result` that has to be part of the result. An
  // `IdTable` that is completely before the result (because of `Offset`)
  struct BeforeOffset {};
  // An `IdTable` that is completely after the `ExportLimit`, but not yet after
  // the `Limit`. For these tables we only have to report the number of lines in
  // the table.
  struct OnlyCountForExport {};

  // An `IdTable` that completely comes after the `LIMIT` has been fully
  // exhausted. Once we have reached this point, we can stop the iteration.
  struct AfterLimit {};

  // An `IdTable` of which a certain subrange becomes part of the result,
  // together with a bool that indicates whether this is the last `IdTable` (to
  // stop the computation of possibly expensive results as soon as possible.
  struct Export {
    TableWithRange tableWithRange_;
    bool isLast_;
  };

  // Encode all the possible states in a variant.
  using State =
      std::variant<BeforeOffset, OnlyCountForExport, AfterLimit, Export>;

  // The effective offset, limit, and export limit. These will be updated after
  // each block, see `updateEffectiveOffsetAndLimits` below. If they were not
  // specified, they are initialized to their default values (0 for the offset
  // and `std::numeric_limits<uint64_t>::max()` for the two limits).
  uint64_t effectiveOffset = limitOffset._offset;
  uint64_t effectiveLimit = limitOffset.limitOrDefault();
  uint64_t effectiveExportLimit = limitOffset.exportLimitOrDefault();

  // Make sure that the export limit is at most the limit (increasing the
  // export limit beyond the limit has no effect).
  effectiveExportLimit = std::min(effectiveExportLimit, effectiveLimit);

  auto reduceLimit = [](uint64_t& limit, uint64_t subtrahend) {
    if (limit != std::numeric_limits<uint64_t>::max()) {
      limit = limit > subtrahend ? limit - subtrahend : 0;
    }
  };

  // Convert a `TableConstRefWithVocab` to a `State`. As this modifies the
  // `limit` and `offset`, this has to be called exactly once per block in the
  // `result` and strictly in order.
  auto tableToState =
      [reduceLimit, &resultSize, resultSizeMultiplicator,
       limit = effectiveLimit, exportLimit = effectiveExportLimit,
       offset = effectiveOffset](
          TableConstRefWithVocab& tableWithVocab) mutable -> State {
    uint64_t blockSize = tableWithVocab.idTable().numRows();
    if (offset >= blockSize) {
      offset -= blockSize;
      return BeforeOffset{};
    }
    if (limit == 0) {
      return AfterLimit{};
    }

    AD_CORRECTNESS_CHECK(offset < blockSize);
    AD_CORRECTNESS_CHECK(limit > 0);

    // Compute the range of rows to be exported (can be zero) and to be
    // counted.
    uint64_t rangeBegin = std::exchange(offset, 0);
    uint64_t numRowsToBeExported =
        std::min(exportLimit, blockSize - rangeBegin);
    uint64_t numRowsToBeCounted = std::min(limit, blockSize - rangeBegin);

    AD_CORRECTNESS_CHECK(rangeBegin + numRowsToBeExported <= blockSize);
    AD_CORRECTNESS_CHECK(rangeBegin + numRowsToBeCounted <= blockSize);

    // Add to `resultSize` and update the effective offset (which becomes
    // zero after the first non-skipped block) and limits (make sure to
    // never go below zero and `std::numeric_limits<uint64_t>::max()` stays
    // there).
    resultSize += numRowsToBeCounted * resultSizeMultiplicator;
    reduceLimit(limit, numRowsToBeCounted);
    reduceLimit(exportLimit, numRowsToBeCounted);

    if (numRowsToBeExported == 0) {
      return OnlyCountForExport{};
    }
    return Export{
        TableWithRange{
            tableWithVocab,
            ql::views::iota(rangeBegin, rangeBegin + numRowsToBeExported)},
        (limit == 0 && exportLimit == 0)};
  };

  // Now transform all the blocks in the result to a `State`, and only yield
  // the blocks of which some part has to be exported. Consume as few blocks
  // of the result as possible.
  namespace v = ql::views;
  return InputRangeTypeErased{
      OwningView{getIdTables(result)} |
      v::transform(tableToState)
      // The caching is required to make the pattern of a modifying transform
      // (where the operator* may be called at most once per element) work with
      // a `filter` down the line (which evaluates operator* of its subrange
      // multiple times). It is also cheap, as we only store reference types.
      | ::ranges::views::cache1
      // We have to consume, but do nothing for `BeforeOffset`
      | v::drop_while(ad_utility::holdsAlternative<BeforeOffset>)
      // As soon as we encoounter `AfterLimit`, we can immediately stop.
      | v::take_while(std::not_fn(holdsAlternative<AfterLimit>))
      // Also make sure to not trigger the result computation of the first
      // (unneeded) block after the last needed block. Note: With this, the
      // `take_while` above seems redundant, but it might be that no IdTable is
      // yielded at all.
      | ad_utility::views::takeUntilInclusive([](const State& state) {
          auto ptr = std::get_if<Export>(&state);
          return ptr && ptr->isLast_;
        })
      // At this stage we only see `Export` or `OnlyCountForExport`. For the
      // latter we don't have to do anything, because the `transformToState`
      // lambda above has already done the counting for us.
      | v::filter([](const State& state) {
          return std::holds_alternative<Export>(state);
        })
      // We now only have `Exports`, extract the `TableWithRange`, because that
      // is what we need as a value for the output.
      | v::transform([](State&& state) -> TableWithRange {
          return std::get<Export>(state).tableWithRange_;
        })};
}

namespace {
// Evaluate a `ConstructTriple` on the `context`. If the evaluation fails (e.g.
// because an entry of the triple would be invalid), return an empty
// `StringTriple`.
auto evaluateTripleForConstruct =
    [](const auto& triple, const ConstructQueryExportContext& context) {
      using enum PositionInTriple;
      auto subject = triple[0].evaluate(context, SUBJECT);
      auto predicate = triple[1].evaluate(context, PREDICATE);
      auto object = triple[2].evaluate(context, OBJECT);
      if (!subject.has_value() || !predicate.has_value() ||
          !object.has_value()) {
        return QueryExecutionTree::StringTriple();
      }
      return QueryExecutionTree::StringTriple(std::move(subject.value()),
                                              std::move(predicate.value()),
                                              std::move(object.value()));
    };

}  // namespace
// _____________________________________________________________________________
auto ExportQueryExecutionTrees::constructQueryResultToTriples(
    const QueryExecutionTree& qet,
    const ad_utility::sparql_types::Triples& constructTriples,
    LimitOffsetClause limitAndOffset, std::shared_ptr<const Result> result,
    uint64_t& resultSize, CancellationHandle cancellationHandle) {
  // The `resultSizeMultiplicator`(last argument of `getRowIndices`) is
  // explained by the following: For each result from the WHERE clause, we
  // produce up to `constructTriples.size()` triples. We do not account for
  // triples that are filtered out because one of the components is UNDEF (it
  // would require materializing the whole result)
  auto rowIndices = getRowIndices(limitAndOffset, *result, resultSize,
                                  constructTriples.size());
  return ad_utility::InputRangeTypeErased(
      ad_utility::OwningView{std::move(rowIndices)} |
      ql::views::transform(
          [&qet, &constructTriples, result = std::move(result),
           cancellationHandle = std::move(cancellationHandle),
           rowOffset = size_t{0}](const auto& tableWithView) mutable {
            // NOTE: This reference is captured in the following lambda.
            // Normally it would be dangling, but as the `idTable` is not owned
            // by the `tableWithView`, but backed by the outermost range, This
            // is fine.
            auto& idTable = tableWithView.tableWithVocab_.idTable();
            auto currentRowOffset = rowOffset;
            rowOffset += idTable.size();
            return ql::ranges::transform_view(
                tableWithView.view_, [&, currentRowOffset](uint64_t i) {
                  auto& localVocab = tableWithView.tableWithVocab_.localVocab();
                  return ql::ranges::transform_view(
                      constructTriples,
                      [&cancellationHandle,
                       context = ConstructQueryExportContext{
                           i, idTable, localVocab, qet.getVariableColumns(),
                           qet.getQec()->getIndex(),
                           currentRowOffset}](const auto& triple) mutable {
                        cancellationHandle->throwIfCancelled();
                        return evaluateTripleForConstruct(triple, context);
                      });
                });
          }) |
      ql::views::join | ql::views::join |
      ql::views::filter([](const auto& triple) { return !triple.isEmpty(); }));
}

// _____________________________________________________________________________
template <>
STREAMABLE_GENERATOR_TYPE ExportQueryExecutionTrees::
    constructQueryResultToStream<ad_utility::MediaType::turtle>(
        const QueryExecutionTree& qet,
        const ad_utility::sparql_types::Triples& constructTriples,
        LimitOffsetClause limitAndOffset, std::shared_ptr<const Result> result,
        CancellationHandle cancellationHandle,
        [[maybe_unused]] STREAMABLE_YIELDER_TYPE streamableYielder) {
  result->logResultSize();
  [[maybe_unused]] uint64_t resultSize = 0;
  auto generator = constructQueryResultToTriples(
      qet, constructTriples, limitAndOffset, result, resultSize,
      std::move(cancellationHandle));
  for (const auto& triple : generator) {
    STREAMABLE_YIELD(triple.subject_);
    STREAMABLE_YIELD(' ');
    STREAMABLE_YIELD(triple.predicate_);
    STREAMABLE_YIELD(' ');
    // NOTE: It's tempting to STREAMABLE_YIELD an expression using a ternary
    // operator: STREAMABLE_YIELD triple._object.starts_with('"')
    //     ? RdfEscaping::validRDFLiteralFromNormalized(triple._object)
    //     : triple._object;
    // but this leads to 1. segfaults in GCC (probably a compiler bug) and 2.
    // to unnecessary copies of `triple._object` in the `else` case because
    // the ternary always has to create a new prvalue.
    if (ql::starts_with(triple.object_, '"')) {
      std::string objectAsValidRdfLiteral =
          RdfEscaping::validRDFLiteralFromNormalized(triple.object_);
      STREAMABLE_YIELD(objectAsValidRdfLiteral);
    } else {
      STREAMABLE_YIELD(triple.object_);
    }
    STREAMABLE_YIELD(" .\n");
  }
}

// _____________________________________________________________________________
ad_utility::InputRangeTypeErased<std::string>
ExportQueryExecutionTrees::constructQueryResultBindingsToQLeverJSON(
    const QueryExecutionTree& qet,
    const ad_utility::sparql_types::Triples& constructTriples,
    const LimitOffsetClause& limitAndOffset,
    std::shared_ptr<const Result> result, uint64_t& resultSize,
    CancellationHandle cancellationHandle) {
  auto generator = constructQueryResultToTriples(
      qet, constructTriples, limitAndOffset, std::move(result), resultSize,
      std::move(cancellationHandle));

  return ad_utility::InputRangeTypeErased<std::string>(
      ad_utility::CachingTransformInputRange(
          std::move(generator), [](QueryExecutionTree::StringTriple& triple) {
            auto binding = nlohmann::json::array({std::move(triple.subject_),
                                                  std::move(triple.predicate_),
                                                  std::move(triple.object_)});
            return binding.dump();
          }));
}

// _____________________________________________________________________________
// Create the row indicated by rowIndex from IdTable in QLeverJSON format.
nlohmann::json idTableToQLeverJSONRow(
    const QueryExecutionTree& qet,
    const QueryExecutionTree::ColumnIndicesAndTypes& columns,
    const LocalVocab& localVocab, const size_t rowIndex, const IdTable& data) {
  // We need the explicit `array` constructor for the special case of zero
  // variables.
  auto row = nlohmann::json::array();
  for (const auto& opt : columns) {
    if (!opt) {
      row.emplace_back(nullptr);
      continue;
    }
    const auto& currentId = data(rowIndex, opt->columnIndex_);
    const auto& optionalStringAndXsdType =
        ExportQueryExecutionTrees::idToStringAndType(qet.getQec()->getIndex(),
                                                     currentId, localVocab);
    if (!optionalStringAndXsdType.has_value()) {
      row.emplace_back(nullptr);
      continue;
    }
    const auto& [stringValue, xsdType] = optionalStringAndXsdType.value();
    if (xsdType) {
      row.emplace_back('"' + stringValue + "\"^^<" + xsdType + '>');
    } else {
      row.emplace_back(stringValue);
    }
  }
  return row;
}

// _____________________________________________________________________________
auto ExportQueryExecutionTrees::idTableToQLeverJSONBindings(
    const QueryExecutionTree& qet, LimitOffsetClause limitAndOffset,
    QueryExecutionTree::ColumnIndicesAndTypes columns,
    std::shared_ptr<const Result> result, uint64_t& resultSize,
    CancellationHandle cancellationHandle) {
  AD_CORRECTNESS_CHECK(result != nullptr);

  auto rowIndicies = getRowIndices(limitAndOffset, *result, resultSize);
  return ad_utility::OwningView(std::move(rowIndicies)) |
         ql::views::transform(
             [&qet, columns = std::move(columns), result = std::move(result),
              cancellationHandle =
                  std::move(cancellationHandle)](const auto& tableWithView) {
               return ql::ranges::transform_view(
                   tableWithView.view_, [&](uint64_t rowIndex) {
                     cancellationHandle->throwIfCancelled();
                     TableConstRefWithVocab tableWithVocab =
                         tableWithView.tableWithVocab_;
                     return idTableToQLeverJSONRow(
                                qet, columns, tableWithVocab.localVocab(),
                                rowIndex, tableWithVocab.idTable())
                         .dump();
                   });
             }) |
         ql::views::join;
}

// _____________________________________________________________________________
std::optional<std::pair<std::string, const char*>>
ExportQueryExecutionTrees::idToStringAndTypeForEncodedValue(Id id) {
  using enum Datatype;
  switch (id.getDatatype()) {
    case Undefined:
      return std::nullopt;
    case Double:
      // We use the immediately invoked lambda here because putting this block
      // in braces confuses the test coverage tool.
      return [id] {
        double d = id.getDouble();
        if (!std::isfinite(d)) {
          // NOTE: We used `std::stringstream` before which is bad for two
          // reasons. First, it would output "nan" or "inf" in lowercase, which
          // is not legal RDF syntax. Second, creating a `std::stringstream`
          // object is unnecessarily expensive.
          std::string literal = [d]() {
            if (std::isnan(d)) {
              return "NaN";
            }
            AD_CORRECTNESS_CHECK(std::isinf(d));
            return d > 0 ? "INF" : "-INF";
          }();
          return std::pair{std::move(literal), XSD_DOUBLE_TYPE};
        }
        double dIntPart;
        // If the fractional part is zero, write number with one decimal place
        // to make it distinct from integers. Otherwise, use `%.13g`, which uses
        // fixed-size or exponential notation, whichever is more compact.
        std::string out;
        if (std::modf(d, &dIntPart) == 0.0) {
          out = absl::StrFormat("%.1f", d);
        } else {
          out = absl::StrFormat("%.13g", d);
          // For some values `modf` evaluates to zero, but rounding still leads
          // to a value without a trailing '.0'.
          if (out.find_last_of(".e") == std::string::npos) {
            out += ".0";
          }
        }
        return std::pair{std::move(out), XSD_DECIMAL_TYPE};
      }();
    case Bool:
      return std::pair{std::string{id.getBoolLiteral()}, XSD_BOOLEAN_TYPE};
    case Int:
      return std::pair{std::to_string(id.getInt()), XSD_INT_TYPE};
    case Date:
      return id.getDate().toStringAndType();
    case GeoPoint:
      return id.getGeoPoint().toStringAndType();
    case BlankNodeIndex:
      return std::pair{absl::StrCat("_:bn", id.getBlankNodeIndex().get()),
                       nullptr};
      // TODO<joka921> This is only to make the strange `toRdfLiteral` function
      // work in the triple component class, which is only used to create cache
      // keys etc. Consider removing it in the future.
    case EncodedVal:
      return std::pair{absl::StrCat("encodedId: ", id.getBits()), nullptr};
    default:
      AD_FAIL();
  }
}

// _____________________________________________________________________________
std::optional<ad_utility::triple_component::Literal>
ExportQueryExecutionTrees::idToLiteralForEncodedValue(
    Id id, bool onlyReturnLiteralsWithXsdString) {
  if (onlyReturnLiteralsWithXsdString) {
    return std::nullopt;
  }
  auto optionalStringAndType = idToStringAndTypeForEncodedValue(id);
  if (!optionalStringAndType) {
    return std::nullopt;
  }

  return ad_utility::triple_component::Literal::literalWithoutQuotes(
      optionalStringAndType->first);
}

// _____________________________________________________________________________
bool ExportQueryExecutionTrees::isPlainLiteralOrLiteralWithXsdString(
    const LiteralOrIri& word) {
  AD_CORRECTNESS_CHECK(word.isLiteral());
  return !word.hasDatatype() ||
         asStringViewUnsafe(word.getDatatype()) == XSD_STRING;
}

// _____________________________________________________________________________
std::string ExportQueryExecutionTrees::replaceAnglesByQuotes(
    std::string iriString) {
  AD_CORRECTNESS_CHECK(ql::starts_with(iriString, '<'));
  AD_CORRECTNESS_CHECK(ql::ends_with(iriString, '>'));
  iriString[0] = '"';
  iriString[iriString.size() - 1] = '"';
  return iriString;
}

// _____________________________________________________________________________
std::optional<ad_utility::triple_component::Literal>
ExportQueryExecutionTrees::handleIriOrLiteral(
    LiteralOrIri word, bool onlyReturnLiteralsWithXsdString) {
  if (word.isIri()) {
    if (onlyReturnLiteralsWithXsdString) {
      return std::nullopt;
    }
    return ad_utility::triple_component::Literal::fromStringRepresentation(
        replaceAnglesByQuotes(
            std::move(word.getIri().toStringRepresentation())));
  }
  AD_CORRECTNESS_CHECK(word.isLiteral());
  if (onlyReturnLiteralsWithXsdString) {
    if (isPlainLiteralOrLiteralWithXsdString(word)) {
      if (word.hasDatatype()) {
        word.getLiteral().removeDatatypeOrLanguageTag();
      }
      return std::move(word.getLiteral());
    }
    return std::nullopt;
  }
  // Note: `removeDatatypeOrLanguageTag` also correctly works if the literal has
  // neither a datatype nor a language tag, hence we don't need an `if` here.
  word.getLiteral().removeDatatypeOrLanguageTag();
  return std::move(word.getLiteral());
}

// _____________________________________________________________________________
LiteralOrIri ExportQueryExecutionTrees::getLiteralOrIriFromVocabIndex(
    const Index& index, Id id, const LocalVocab& localVocab) {
  switch (id.getDatatype()) {
    case Datatype::LocalVocabIndex:
      return localVocab.getWord(id.getLocalVocabIndex()).asLiteralOrIri();
    case Datatype::VocabIndex: {
      auto getEntity = [&index, id]() {
        return index.indexToString(id.getVocabIndex());
      };
      // The type of entity might be `string_view` (If the vocabulary is stored
      // uncompressed in RAM) or `string` (if it is on-disk, or compressed or
      // both). The following code works and is efficient in all cases. In
      // particular, the `std::string` constructor is compiled out because of
      // RVO if `getEntity()` already returns a `string`.
      static_assert(ad_utility::SameAsAny<decltype(getEntity()), std::string,
                                          std::string_view>);
      return LiteralOrIri::fromStringRepresentation(std::string(getEntity()));
    }
    case Datatype::EncodedVal:
      return encodedIdToLiteralOrIri(id, index);
    default:
      AD_FAIL();
  }
}

// _____________________________________________________________________________
std::optional<std::string> ExportQueryExecutionTrees::blankNodeIriToString(
    const ad_utility::triple_component::Iri& iri) {
  const auto& representation = iri.toStringRepresentation();
  if (ql::starts_with(representation, QLEVER_INTERNAL_BLANK_NODE_IRI_PREFIX)) {
    std::string_view view = representation;
    view.remove_prefix(QLEVER_INTERNAL_BLANK_NODE_IRI_PREFIX.size());
    view.remove_suffix(1);
    AD_CORRECTNESS_CHECK(ql::starts_with(view, "_:"));
    return std::string{view};
  }
  return std::nullopt;
}

// _____________________________________________________________________________
template <bool removeQuotesAndAngleBrackets, bool onlyReturnLiterals,
          typename EscapeFunction>
std::optional<std::pair<std::string, const char*>>
ExportQueryExecutionTrees::idToStringAndType(const Index& index, Id id,
                                             const LocalVocab& localVocab,
                                             EscapeFunction&& escapeFunction) {
  using enum Datatype;
  auto datatype = id.getDatatype();
  if constexpr (onlyReturnLiterals) {
    if (!(datatype == VocabIndex || datatype == LocalVocabIndex)) {
      return std::nullopt;
    }
  }

  auto handleIriOrLiteral = [&escapeFunction](const LiteralOrIri& word)
      -> std::optional<std::pair<std::string, const char*>> {
    if constexpr (onlyReturnLiterals) {
      if (!word.isLiteral()) {
        return std::nullopt;
      }
    }
    if (word.isIri()) {
      if (auto blankNodeString = blankNodeIriToString(word.getIri())) {
        return std::pair{std::move(blankNodeString.value()), nullptr};
      }
    }
    if constexpr (removeQuotesAndAngleBrackets) {
      // TODO<joka921> Can we get rid of the string copying here?
      return std::pair{
          escapeFunction(std::string{asStringViewUnsafe(word.getContent())}),
          nullptr};
    }
    return std::pair{escapeFunction(word.toStringRepresentation()), nullptr};
  };
  switch (id.getDatatype()) {
    case WordVocabIndex: {
      std::string_view entity = index.indexToString(id.getWordVocabIndex());
      return std::pair{escapeFunction(std::string{entity}), nullptr};
    }
    case VocabIndex:
    case LocalVocabIndex:
      return handleIriOrLiteral(
          getLiteralOrIriFromVocabIndex(index, id, localVocab));
    case EncodedVal:
      return handleIriOrLiteral(encodedIdToLiteralOrIri(id, index));
    case TextRecordIndex:
      return std::pair{
          escapeFunction(index.getTextExcerpt(id.getTextRecordIndex())),
          nullptr};
    default:
      return idToStringAndTypeForEncodedValue(id);
  }
}

// _____________________________________________________________________________
std::optional<ad_utility::triple_component::Literal>
ExportQueryExecutionTrees::idToLiteral(const Index& index, Id id,
                                       const LocalVocab& localVocab,
                                       bool onlyReturnLiteralsWithXsdString) {
  using enum Datatype;
  auto datatype = id.getDatatype();

  switch (datatype) {
    case WordVocabIndex:
      return getLiteralOrNullopt(getLiteralOrIriFromWordVocabIndex(index, id));
    case EncodedVal:
      return handleIriOrLiteral(encodedIdToLiteralOrIri(id, index),
                                onlyReturnLiteralsWithXsdString);
    case VocabIndex:
    case LocalVocabIndex:
      return handleIriOrLiteral(
          getLiteralOrIriFromVocabIndex(index, id, localVocab),
          onlyReturnLiteralsWithXsdString);
    case TextRecordIndex:
      return getLiteralOrNullopt(getLiteralOrIriFromTextRecordIndex(index, id));
    default:
      return idToLiteralForEncodedValue(id, onlyReturnLiteralsWithXsdString);
  }
}

// _____________________________________________________________________________
std::optional<ad_utility::triple_component::Literal>
ExportQueryExecutionTrees::getLiteralOrNullopt(
    std::optional<LiteralOrIri> litOrIri) {
  if (litOrIri.has_value() && litOrIri.value().isLiteral()) {
    return std::move(litOrIri.value().getLiteral());
  }
  return std::nullopt;
};

// _____________________________________________________________________________
std::optional<LiteralOrIri>
ExportQueryExecutionTrees::idToLiteralOrIriForEncodedValue(Id id) {
  auto idLiteralAndType = idToStringAndTypeForEncodedValue(id);
  if (idLiteralAndType.has_value()) {
    auto lit = ad_utility::triple_component::Literal::literalWithoutQuotes(
        idLiteralAndType.value().first);
    lit.addDatatype(
        ad_utility::triple_component::Iri::fromIrirefWithoutBrackets(
            idLiteralAndType.value().second));
    return LiteralOrIri{lit};
  }
  return std::nullopt;
};

// _____________________________________________________________________________
std::optional<LiteralOrIri>
ExportQueryExecutionTrees::getLiteralOrIriFromWordVocabIndex(const Index& index,
                                                             Id id) {
  return LiteralOrIri{
      ad_utility::triple_component::Literal::literalWithoutQuotes(
          index.indexToString(id.getWordVocabIndex()))};
};

// _____________________________________________________________________________
std::optional<LiteralOrIri>
ExportQueryExecutionTrees::getLiteralOrIriFromTextRecordIndex(
    const Index& index, Id id) {
  return LiteralOrIri{
      ad_utility::triple_component::Literal::literalWithoutQuotes(
          index.getTextExcerpt(id.getTextRecordIndex()))};
};

// _____________________________________________________________________________
std::optional<ad_utility::triple_component::LiteralOrIri>
ExportQueryExecutionTrees::idToLiteralOrIri(const Index& index, Id id,
                                            const LocalVocab& localVocab,
                                            bool skipEncodedValues) {
  using enum Datatype;
  switch (id.getDatatype()) {
    case WordVocabIndex:
      return getLiteralOrIriFromWordVocabIndex(index, id);
    case VocabIndex:
    case LocalVocabIndex:
    case EncodedVal:
      return getLiteralOrIriFromVocabIndex(index, id, localVocab);
    case TextRecordIndex:
      return getLiteralOrIriFromTextRecordIndex(index, id);
    default:
      if (skipEncodedValues) {
        return std::nullopt;
      }
      return idToLiteralOrIriForEncodedValue(id);
  }
}

// ___________________________________________________________________________
template std::optional<std::pair<std::string, const char*>>
ExportQueryExecutionTrees::idToStringAndType<true, false, ql::identity>(
    const Index& index, Id id, const LocalVocab& localVocab,
    ql::identity&& escapeFunction);

// ___________________________________________________________________________
template std::optional<std::pair<std::string, const char*>>
ExportQueryExecutionTrees::idToStringAndType<true, true, ql::identity>(
    const Index& index, Id id, const LocalVocab& localVocab,
    ql::identity&& escapeFunction);

// This explicit instantiation is necessary because the `Variable` class
// currently still uses it.
// TODO<joka921> Refactor the CONSTRUCT export, then this is no longer
// needed
template std::optional<std::pair<std::string, const char*>>
ExportQueryExecutionTrees::idToStringAndType(const Index& index, Id id,
                                             const LocalVocab& localVocab,
                                             ql::identity&& escapeFunction);

// Convert a stringvalue and optional type to JSON binding.
static nlohmann::json stringAndTypeToBinding(std::string_view entitystr,
                                             const char* xsdType) {
  nlohmann::ordered_json b;
  if (xsdType) {
    b["value"] = entitystr;
    b["type"] = "literal";
    b["datatype"] = xsdType;
    return b;
  }

  // The string is an IRI or literal.
  if (ql::starts_with(entitystr, '<')) {
    // Strip the <> surrounding the iri.
    b["value"] = entitystr.substr(1, entitystr.size() - 2);
    // Even if they are technically IRIs, the format needs the type to be
    // "uri".
    b["type"] = "uri";
  } else if (ql::starts_with(entitystr, "_:")) {
    b["value"] = entitystr.substr(2);
    b["type"] = "bnode";
  } else {
    // TODO<joka921> This is probably not quite correct in the corner case
    // that there are datatype IRIs which contain quotes.
    size_t quotePos = entitystr.rfind('"');
    if (quotePos == std::string::npos) {
      // TEXT entries are currently not surrounded by quotes
      b["value"] = entitystr;
      b["type"] = "literal";
    } else {
      b["value"] = entitystr.substr(1, quotePos - 1);
      b["type"] = "literal";
      // Look for a language tag or type.
      if (quotePos < entitystr.size() - 1 && entitystr[quotePos + 1] == '@') {
        b["xml:lang"] = entitystr.substr(quotePos + 2);
      } else if (quotePos < entitystr.size() - 2 &&
                 // TODO<joka921> This can be a `AD_CONTRACT_CHECK` once the
                 // fulltext index vocabulary is stored in a consistent format.
                 entitystr[quotePos + 1] == '^') {
        AD_CONTRACT_CHECK(entitystr[quotePos + 2] == '^');
        std::string_view datatype{entitystr};
        // remove the <angledBrackets> around the datatype IRI
        AD_CONTRACT_CHECK(datatype.size() >= quotePos + 5);
        datatype.remove_prefix(quotePos + 4);
        datatype.remove_suffix(1);
        b["datatype"] = datatype;
      }
    }
  }
  return b;
}

// _____________________________________________________________________________
ad_utility::InputRangeTypeErased<std::string> askQueryResultToQLeverJSON(
    std::shared_ptr<const Result> result) {
  return ad_utility::InputRangeTypeErased(
      ad_utility::lazySingleValueRange([result = std::move(result)]() {
        AD_CORRECTNESS_CHECK(result != nullptr);
        std::string_view value = getResultForAsk(result) ? "true" : "false";
        std::string resultLit =
            absl::StrCat("\"", value, "\"^^<", XSD_BOOLEAN_TYPE, ">");
        nlohmann::json resultJson = std::vector{std::move(resultLit)};
        return resultJson.dump();
      }));
}

// _____________________________________________________________________________
ad_utility::InputRangeTypeErased<std::string>
ExportQueryExecutionTrees::selectQueryResultBindingsToQLeverJSON(
    const QueryExecutionTree& qet,
    const parsedQuery::SelectClause& selectClause,
    const LimitOffsetClause& limitAndOffset,
    std::shared_ptr<const Result> result, uint64_t& resultSize,
    CancellationHandle cancellationHandle) {
  AD_CORRECTNESS_CHECK(result != nullptr);
  AD_LOG_DEBUG << "Resolving strings for finished binary result...\n";
  QueryExecutionTree::ColumnIndicesAndTypes selectedColumnIndices =
      qet.selectedVariablesToColumnIndices(selectClause, true);

  return ad_utility::InputRangeTypeErased(idTableToQLeverJSONBindings(
      qet, limitAndOffset, std::move(selectedColumnIndices), std::move(result),
      resultSize, std::move(cancellationHandle)));
}

// _____________________________________________________________________________
template <ad_utility::MediaType format>
STREAMABLE_GENERATOR_TYPE ExportQueryExecutionTrees::selectQueryResultToStream(
    const QueryExecutionTree& qet,
    const parsedQuery::SelectClause& selectClause,
    LimitOffsetClause limitAndOffset, CancellationHandle cancellationHandle,
    [[maybe_unused]] STREAMABLE_YIELDER_TYPE streamableYielder) {
  static_assert(format == MediaType::octetStream || format == MediaType::csv ||
                format == MediaType::tsv || format == MediaType::turtle ||
                format == MediaType::qleverJson);

  // TODO<joka921> Use a proper error message, or check that we get a more
  // reasonable error from upstream.
  AD_CONTRACT_CHECK(format != MediaType::turtle);
  AD_CONTRACT_CHECK(format != MediaType::qleverJson);

  // This call triggers the possibly expensive computation of the query result
  // unless the result is already cached.
  std::shared_ptr<const Result> result = qet.getResult(true);
  result->logResultSize();
  AD_LOG_DEBUG << "Converting result IDs to their corresponding strings ..."
               << std::endl;
  auto selectedColumnIndices =
      qet.selectedVariablesToColumnIndices(selectClause, true);

  // special case : binary export of IdTable
  if constexpr (format == MediaType::octetStream) {
    std::erase(selectedColumnIndices, std::nullopt);
    uint64_t resultSize = 0;
    for (const auto& [pair, range] :
         getRowIndices(limitAndOffset, *result, resultSize)) {
      for (uint64_t i : range) {
        for (const auto& columnIndex : selectedColumnIndices) {
          STREAMABLE_YIELD(
              std::string_view{reinterpret_cast<const char*>(&pair.idTable()(
                                   i, columnIndex.value().columnIndex_)),
                               sizeof(Id)});
        }
        cancellationHandle->throwIfCancelled();
      }
    }
    STREAMABLE_RETURN;
  }

  static constexpr char separator = format == MediaType::tsv ? '\t' : ',';
  // Print header line
  std::vector<std::string> variables =
      selectClause.getSelectedVariablesAsStrings();
  // In the CSV format, the variables don't include the question mark.
  if (format == MediaType::csv) {
    ql::ranges::for_each(variables,
                         [](std::string& var) { var = var.substr(1); });
  }
  STREAMABLE_YIELD(absl::StrJoin(variables, std::string_view{&separator, 1}));
  STREAMABLE_YIELD('\n');

  constexpr auto& escapeFunction = format == MediaType::tsv
                                       ? RdfEscaping::escapeForTsv
                                       : RdfEscaping::escapeForCsv;
  uint64_t resultSize = 0;
  for (const auto& [pair, range] :
       getRowIndices(limitAndOffset, *result, resultSize)) {
    for (uint64_t i : range) {
      for (size_t j = 0; j < selectedColumnIndices.size(); ++j) {
        if (selectedColumnIndices[j].has_value()) {
          const auto& val = selectedColumnIndices[j].value();
          Id id = pair.idTable()(i, val.columnIndex_);
          auto optionalStringAndType =
              idToStringAndType<format == MediaType::csv>(
                  qet.getQec()->getIndex(), id, pair.localVocab(),
                  escapeFunction);
          if (optionalStringAndType.has_value()) [[likely]] {
            STREAMABLE_YIELD(optionalStringAndType.value().first);
          }
        }
        if (j + 1 < selectedColumnIndices.size()) {
          STREAMABLE_YIELD(separator);
        }
      }
      STREAMABLE_YIELD('\n');
      cancellationHandle->throwIfCancelled();
    }
  }
  AD_LOG_DEBUG << "Done creating readable result.\n";
}

// Convert a single ID to an XML binding of the given `variable`.
template <typename IndexType, typename LocalVocabType>
static std::string idToXMLBinding(std::string_view variable, Id id,
                                  const IndexType& index,
                                  const LocalVocabType& localVocab) {
  using namespace std::string_view_literals;
  using namespace std::string_literals;
  const auto& optionalValue =
      ExportQueryExecutionTrees::idToStringAndType(index, id, localVocab);
  if (!optionalValue.has_value()) {
    return ""s;
  }
  const auto& [stringValue, xsdType] = optionalValue.value();
  std::string result = absl::StrCat("\n    <binding name=\"", variable, "\">");
  auto append = [&](const auto&... values) {
    absl::StrAppend(&result, values...);
  };

  auto escape = [](std::string_view sv) {
    return RdfEscaping::escapeForXml(std::string{sv});
  };
  // Lambda that creates the inner content of the binding for the various
  // datatypes.
  auto strToBinding = [&result, &append, &escape](std::string_view entitystr) {
    // The string is an IRI or literal.
    if (ql::starts_with(entitystr, '<')) {
      // Strip the <> surrounding the iri.
      append("<uri>"sv, escape(entitystr.substr(1, entitystr.size() - 2)),
             "</uri>"sv);
    } else if (ql::starts_with(entitystr, "_:")) {
      append("<bnode>"sv, entitystr.substr(2), "</bnode>"sv);
    } else {
      size_t quotePos = entitystr.rfind('"');
      if (quotePos == std::string::npos) {
        absl::StrAppend(&result, "<literal>"sv, escape(entitystr),
                        "</literal>"sv);
      } else {
        std::string_view innerValue = entitystr.substr(1, quotePos - 1);
        // Look for a language tag or type.
        if (quotePos < entitystr.size() - 1 && entitystr[quotePos + 1] == '@') {
          std::string_view langtag = entitystr.substr(quotePos + 2);
          append("<literal xml:lang=\""sv, langtag, "\">"sv, escape(innerValue),
                 "</literal>"sv);
        } else if (quotePos < entitystr.size() - 2 &&
                   entitystr[quotePos + 1] == '^') {
          AD_CORRECTNESS_CHECK(entitystr[quotePos + 2] == '^');
          std::string_view datatype{entitystr};
          // remove the <angledBrackets> around the datatype IRI
          AD_CONTRACT_CHECK(datatype.size() >= quotePos + 5);
          datatype.remove_prefix(quotePos + 4);
          datatype.remove_suffix(1);
          append("<literal datatype=\""sv, escape(datatype), "\">"sv,
                 escape(innerValue), "</literal>"sv);
        } else {
          // A plain literal that contains neither a language tag nor a datatype
          append("<literal>"sv, escape(innerValue), "</literal>"sv);
        }
      }
    }
  };
  if (!xsdType) {
    // No xsdType, this means that `stringValue` is a plain string literal
    // or entity.
    strToBinding(stringValue);
  } else {
    append("<literal datatype=\""sv, xsdType, "\">"sv, stringValue,
           "</literal>");
  }
  append("</binding>");
  return result;
}

// _____________________________________________________________________________
template <>
STREAMABLE_GENERATOR_TYPE ExportQueryExecutionTrees::selectQueryResultToStream<
    ad_utility::MediaType::sparqlXml>(
    const QueryExecutionTree& qet,
    const parsedQuery::SelectClause& selectClause,
    LimitOffsetClause limitAndOffset, CancellationHandle cancellationHandle,
    [[maybe_unused]] STREAMABLE_YIELDER_TYPE streamableYielder) {
  using namespace std::string_view_literals;
  STREAMABLE_YIELD(
      "<?xml version=\"1.0\"?>\n"
      "<sparql xmlns=\"http://www.w3.org/2005/sparql-results#\">");

  STREAMABLE_YIELD("\n<head>");
  std::vector<std::string> variables =
      selectClause.getSelectedVariablesAsStrings();
  // This call triggers the possibly expensive computation of the query result
  // unless the result is already cached.
  std::shared_ptr<const Result> result = qet.getResult(true);

  // In the XML format, the variables don't include the question mark.
  auto varsWithoutQuestionMark = ql::views::transform(
      variables, [](std::string_view var) { return var.substr(1); });
  for (std::string_view var : varsWithoutQuestionMark) {
    STREAMABLE_YIELD(absl::StrCat("\n  <variable name=\""sv, var, "\"/>"sv));
  }
  STREAMABLE_YIELD("\n</head>");

  STREAMABLE_YIELD("\n<results>");

  result->logResultSize();
  auto selectedColumnIndices =
      qet.selectedVariablesToColumnIndices(selectClause, false);
  // TODO<joka921> we could prefilter for the nonexisting variables.
  uint64_t resultSize = 0;
  for (const auto& [pair, range] :
       getRowIndices(limitAndOffset, *result, resultSize)) {
    for (uint64_t i : range) {
      STREAMABLE_YIELD("\n  <result>");
      for (size_t j = 0; j < selectedColumnIndices.size(); ++j) {
        if (selectedColumnIndices[j].has_value()) {
          const auto& val = selectedColumnIndices[j].value();
          Id id = pair.idTable()(i, val.columnIndex_);
          STREAMABLE_YIELD(idToXMLBinding(
              val.variable_, id, qet.getQec()->getIndex(), pair.localVocab()));
        }
      }
      STREAMABLE_YIELD("\n  </result>");
      cancellationHandle->throwIfCancelled();
    }
  }
  STREAMABLE_YIELD("\n</results>");
  STREAMABLE_YIELD("\n</sparql>");
}

// _____________________________________________________________________________
template <>
STREAMABLE_GENERATOR_TYPE ExportQueryExecutionTrees::selectQueryResultToStream<
    ad_utility::MediaType::sparqlJson>(
    const QueryExecutionTree& qet,
    const parsedQuery::SelectClause& selectClause,
    LimitOffsetClause limitAndOffset, CancellationHandle cancellationHandle,
    [[maybe_unused]] STREAMABLE_YIELDER_TYPE streamableYielder) {
  // This call triggers the possibly expensive computation of the query result
  // unless the result is already cached.
  std::shared_ptr<const Result> result = qet.getResult(true);
  result->logResultSize();
  AD_LOG_DEBUG << "Converting result IDs to their corresponding strings ..."
               << std::endl;

  auto vars = selectClause.getSelectedVariablesAsStrings();
  ql::ranges::for_each(vars, [](std::string& var) { var = var.substr(1); });
  nlohmann::json jsonVars = vars;
  STREAMABLE_YIELD(absl::StrCat(R"({"head":{"vars":)", jsonVars.dump(),
                                R"(},"results":{"bindings":[)"));

  // Get all columns with defined variables.
  QueryExecutionTree::ColumnIndicesAndTypes columns =
      qet.selectedVariablesToColumnIndices(selectClause, false);
  ql::erase(columns, std::nullopt);

  auto getBinding = [&](const TableConstRefWithVocab& pair, const uint64_t& i) {
    nlohmann::ordered_json binding = {};
    for (const auto& column : columns) {
      auto optionalStringAndType = idToStringAndType(
          qet.getQec()->getIndex(), pair.idTable()(i, column->columnIndex_),
          pair.localVocab());
      if (optionalStringAndType.has_value()) [[likely]] {
        const auto& [stringValue, xsdType] = optionalStringAndType.value();
        binding[column->variable_] =
            stringAndTypeToBinding(stringValue, xsdType);
      }
    }
    return binding.dump();
  };

  // Iterate over the result and yield the bindings. Note that when `columns`
  // is empty, we have to output an empty set of bindings per row.
  bool isFirstRow = true;
  uint64_t resultSize = 0;
  for (const auto& [pair, range] :
       getRowIndices(limitAndOffset, *result, resultSize)) {
    for (uint64_t i : range) {
      if (!isFirstRow) [[likely]] {
        STREAMABLE_YIELD(",");
      }
      if (columns.empty()) {
        STREAMABLE_YIELD("{}");
      } else {
        STREAMABLE_YIELD(getBinding(pair, i));
      }
      cancellationHandle->throwIfCancelled();
      isFirstRow = false;
    }
  }

  STREAMABLE_YIELD("]}}");
  STREAMABLE_RETURN;
}

// _____________________________________________________________________________
template <>
STREAMABLE_GENERATOR_TYPE ExportQueryExecutionTrees::selectQueryResultToStream<
    ad_utility::MediaType::binaryQleverExport>(
    const QueryExecutionTree& qet,
    const parsedQuery::SelectClause& selectClause,
    LimitOffsetClause limitAndOffset, CancellationHandle cancellationHandle,
    [[maybe_unused]] STREAMABLE_YIELDER_TYPE streamableYielder) {
<<<<<<< HEAD
  // TODO<joka921> fix this
#ifndef QLEVER_REDUCED_FEATURE_SET_FOR_CPP17
  return qlever::binary_export::exportAsQLeverBinary(
      qet, selectClause, limitAndOffset, std::move(cancellationHandle));
#else
  throw std::runtime_error{
      "The special binary export is currently not supported in the reduced "
      "feature mode for C++17"};
#endif
=======
  (void)qet;
  (void)selectClause;
  (void)limitAndOffset;
  (void)cancellationHandle;
  throw std::runtime_error(
      "The binary export of QLever results is not yet implemented, please have "
      "a little patience");
>>>>>>> dbce463a
}

// _____________________________________________________________________________
template <ad_utility::MediaType format>
STREAMABLE_GENERATOR_TYPE
ExportQueryExecutionTrees::constructQueryResultToStream(
    const QueryExecutionTree& qet,
    const ad_utility::sparql_types::Triples& constructTriples,
    LimitOffsetClause limitAndOffset, std::shared_ptr<const Result> result,
    CancellationHandle cancellationHandle,
    [[maybe_unused]] STREAMABLE_YIELDER_TYPE streamableYielder) {
  static_assert(format == MediaType::octetStream || format == MediaType::csv ||
                format == MediaType::tsv || format == MediaType::sparqlXml ||
                format == MediaType::sparqlJson ||
                format == MediaType::qleverJson ||
                format == MediaType::binaryQleverExport);
  if constexpr (format == MediaType::octetStream ||
                format == MediaType::binaryQleverExport) {
    AD_THROW("Binary export is not supported for CONSTRUCT queries");
  } else if constexpr (format == MediaType::sparqlXml) {
    AD_THROW("XML export is currently not supported for CONSTRUCT queries");
  } else if constexpr (format == MediaType::sparqlJson) {
    AD_THROW("SparqlJSON export is not supported for CONSTRUCT queries");
  }
  AD_CONTRACT_CHECK(format != MediaType::qleverJson);

  result->logResultSize();
  constexpr auto& escapeFunction = format == MediaType::tsv
                                       ? RdfEscaping::escapeForTsv
                                       : RdfEscaping::escapeForCsv;
  constexpr char sep = format == MediaType::tsv ? '\t' : ',';
  [[maybe_unused]] uint64_t resultSize = 0;
  auto generator = constructQueryResultToTriples(
      qet, constructTriples, limitAndOffset, result, resultSize,
      std::move(cancellationHandle));
  for (auto& triple : generator) {
    STREAMABLE_YIELD(escapeFunction(std::move(triple.subject_)));
    STREAMABLE_YIELD(sep);
    STREAMABLE_YIELD(escapeFunction(std::move(triple.predicate_)));
    STREAMABLE_YIELD(sep);
    STREAMABLE_YIELD(escapeFunction(std::move(triple.object_)));
    STREAMABLE_YIELD("\n");
  }
}

#ifndef QLEVER_REDUCED_FEATURE_SET_FOR_CPP17
// _____________________________________________________________________________
ad_utility::InputRangeTypeErased<std::string>
ExportQueryExecutionTrees::convertStreamGeneratorForChunkedTransfer(
    STREAMABLE_GENERATOR_TYPE streamGenerator) {
  using namespace ad_utility;
  using LoopControl = ad_utility::LoopControl<std::string>;
  // Immediately throw any exceptions that occur during the computation of the
  // first block outside the actual generator. That way we get a proper HTTP
  // response with error status codes etc. at least for those exceptions.
  // Note: `begin` advances until the first block.
  auto it = streamGenerator.begin();
  return InputRangeTypeErased(InputRangeFromLoopControlGet(
      [it = std::move(it), streamGenerator = std::move(streamGenerator),
       exceptionMessage = std::optional<std::string>(std::nullopt)]() mutable {
        // TODO<joka921, RobinTF> Think of a better way to propagate and log
        // those errors. We can additionally send them via the
        // websocketconnection,but that doesn't solve the problem for users of
        // the plain HTTP 1.1 endpoint.
        if (it == streamGenerator.end()) {
          return LoopControl::makeBreak();
        }

        try {
          std::string output{*it};
          ++it;
          return LoopControl::yieldValue(std::move(output));
        } catch (const std::exception& e) {
          exceptionMessage = e.what();
        } catch (...) {
          exceptionMessage = "A very strange exception, please report this";
        }

        static constexpr std::string_view prefix =
            "\n !!!!>># An error has occurred while exporting the query "
            "result. Unfortunately due to limitations in the HTTP 1.1 "
            "protocol, there is no better way to report this than to append it "
            "to the incomplete result. The error message was:\n";
        return LoopControl::breakWithValue(
            absl::StrCat(prefix, exceptionMessage.value()));
      }));
}
#endif

void ExportQueryExecutionTrees::compensateForLimitOffsetClause(
    LimitOffsetClause& limitOffsetClause, const QueryExecutionTree& qet) {
  // See the comment in `QueryPlanner::createExecutionTrees` on why this is safe
  // to do
  if (qet.supportsLimit()) {
    limitOffsetClause._offset = 0;
  }
}

// _____________________________________________________________________________
ExportQueryExecutionTrees::ComputeResultReturnType
ExportQueryExecutionTrees::computeResult(
    const ParsedQuery& parsedQuery, const QueryExecutionTree& qet,
    ad_utility::MediaType mediaType, const ad_utility::Timer& requestTimer,
    CancellationHandle cancellationHandle,
    [[maybe_unused]] STREAMABLE_YIELDER_TYPE streamableYielder) {
  auto limit = parsedQuery._limitOffset;
  compensateForLimitOffsetClause(limit, qet);
  auto compute = ad_utility::ApplyAsValueIdentity{[&](auto format) {
    if constexpr (format == MediaType::qleverJson) {
      return computeResultAsQLeverJSON(parsedQuery, qet, limit, requestTimer,
                                       std::move(cancellationHandle),
                                       streamableYielder);
    } else {
      if (parsedQuery.hasAskClause()) {
        return computeResultForAsk(parsedQuery, qet, mediaType, requestTimer,
                                   streamableYielder);
      }
      return parsedQuery.hasSelectClause()
                 ? selectQueryResultToStream<format>(
                       qet, parsedQuery.selectClause(), limit,
                       std::move(cancellationHandle), streamableYielder)
                 : constructQueryResultToStream<format>(
                       qet, parsedQuery.constructClause().triples_, limit,
                       qet.getResult(true), std::move(cancellationHandle),
                       streamableYielder);
    }
  }};

  using enum MediaType;

  static constexpr std::array supportedTypes{
      csv,       tsv,        octetStream, turtle,
      sparqlXml, sparqlJson, qleverJson,  binaryQleverExport};
  AD_CORRECTNESS_CHECK(ad_utility::contains(supportedTypes, mediaType));

#ifndef QLEVER_REDUCED_FEATURE_SET_FOR_CPP17
  auto inner =
      ad_utility::ConstexprSwitch<csv, tsv, octetStream, turtle, sparqlXml,
                                  sparqlJson, qleverJson, binaryQleverExport>{}(
          compute, mediaType);

  return [](auto range) -> cppcoro::generator<std::string> {
    for (auto&& item : range) {
      co_yield item;
    }
  }(convertStreamGeneratorForChunkedTransfer(std::move(inner)));

#else
  ad_utility::ConstexprSwitch<csv, tsv, octetStream, turtle, sparqlXml,
                              sparqlJson, qleverJson>{}(compute, mediaType);
#endif
}

// _____________________________________________________________________________
STREAMABLE_GENERATOR_TYPE
ExportQueryExecutionTrees::computeResultAsQLeverJSON(
    const ParsedQuery& query, const QueryExecutionTree& qet,
    const LimitOffsetClause& limitOffset, const ad_utility::Timer& requestTimer,
    CancellationHandle cancellationHandle,
    [[maybe_unused]] STREAMABLE_YIELDER_TYPE streamableYielder) {
  auto timeUntilFunctionCall = requestTimer.msecs();
  std::shared_ptr<const Result> result = qet.getResult(true);
  result->logResultSize();

  nlohmann::json jsonPrefix;

  jsonPrefix["query"] =
      ad_utility::truncateOperationString(query._originalString);
  jsonPrefix["status"] = "OK";
  jsonPrefix["warnings"] = qet.collectWarnings();
  if (query.hasSelectClause()) {
    jsonPrefix["selected"] =
        query.selectClause().getSelectedVariablesAsStrings();
  } else if (query.hasConstructClause()) {
    jsonPrefix["selected"] =
        std::vector<std::string>{"?subject", "?predicate", "?object"};
  } else {
    AD_CORRECTNESS_CHECK(query.hasAskClause());
    jsonPrefix["selected"] = std::vector<std::string>{"?result"};
  }

  std::string prefixStr = jsonPrefix.dump();
  STREAMABLE_YIELD(
      absl::StrCat(prefixStr.substr(0, prefixStr.size() - 1), R"(,"res":[)"));

  // Yield the bindings and compute the result size.
  uint64_t resultSize = 0;
  auto bindings = [&]() {
    if (query.hasSelectClause()) {
      return selectQueryResultBindingsToQLeverJSON(
          qet, query.selectClause(), limitOffset, std::move(result), resultSize,
          std::move(cancellationHandle));
    } else if (query.hasConstructClause()) {
      return constructQueryResultBindingsToQLeverJSON(
          qet, query.constructClause().triples_, limitOffset, std::move(result),
          resultSize, std::move(cancellationHandle));
    } else {
      // TODO<joka921>: Refactor this to use std::visit.
      return askQueryResultToQLeverJSON(std::move(result));
    }
  }();

  size_t numBindingsExported = 0;
  for (const std::string& b : bindings) {
    if (numBindingsExported > 0) [[likely]] {
      STREAMABLE_YIELD(",");
    }
    STREAMABLE_YIELD(b);
    ++numBindingsExported;
  }
  if (numBindingsExported < resultSize) {
    AD_LOG_INFO << "Number of bindings exported: " << numBindingsExported
                << " of " << resultSize << std::endl;
  }

  RuntimeInformation runtimeInformation = qet.getRootOperation()->runtimeInfo();
  runtimeInformation.addLimitOffsetRow(query._limitOffset, false);

  auto timeResultComputation =
      std::chrono::duration_cast<std::chrono::milliseconds>(
          timeUntilFunctionCall + runtimeInformation.totalTime_);

  // NOTE: We report three "results sizes" in the QLever JSON output, for the
  // following reasons:
  //
  // The `resultSizeExported` is the number of bindings exported. This is
  // redundant information (we could simply count the number of entries in the
  // `res` array), but it is useful for testing and emphasizes the conceptual
  // difference to `resultSizeTotal`.
  //
  // The `resultSizeTotal` is the number of results of the WHOLE query. For
  // CONSTRUCT queries, it can be an overestimate because it also includes
  // triples, where one of the components is UNDEF, which are not included
  // in the final result of a CONSTRUCT query.
  //
  // The `resultsize` is equal to `resultSizeTotal`. It is included for
  // backwards compatibility, in particular, because the QLever UI uses it
  // at many places.
  nlohmann::json jsonSuffix;
  jsonSuffix["runtimeInformation"]["meta"] = nlohmann::ordered_json(
      qet.getRootOperation()->getRuntimeInfoWholeQuery());
  jsonSuffix["runtimeInformation"]["query_execution_tree"] =
      nlohmann::ordered_json(runtimeInformation);
  jsonSuffix["resultSizeExported"] = numBindingsExported;
  jsonSuffix["resultSizeTotal"] = resultSize;
  jsonSuffix["resultsize"] = resultSize;
  jsonSuffix["time"]["total"] =
      absl::StrCat(requestTimer.msecs().count(), "ms");
  jsonSuffix["time"]["computeResult"] =
      absl::StrCat(timeResultComputation.count(), "ms");

  STREAMABLE_YIELD(absl::StrCat("],", jsonSuffix.dump().substr(1)));
}

// This function evaluates a `Variable` in the context of the `CONSTRUCT`
// export.
[[nodiscard]] static std::optional<std::string> evaluateVariableForConstruct(
    const Variable& var, const ConstructQueryExportContext& context,
    [[maybe_unused]] PositionInTriple positionInTriple) {
  size_t row = context._row;
  const auto& variableColumns = context._variableColumns;
  const Index& qecIndex = context._qecIndex;
  const auto& idTable = context.idTable_;
  if (variableColumns.contains(var)) {
    size_t index = variableColumns.at(var).columnIndex_;
    auto id = idTable(row, index);
    auto optionalStringAndType = ExportQueryExecutionTrees::idToStringAndType(
        qecIndex, id, context.localVocab_);
    if (!optionalStringAndType.has_value()) {
      return std::nullopt;
    }
    auto& [literal, type] = optionalStringAndType.value();
    const char* i = XSD_INT_TYPE;
    const char* d = XSD_DECIMAL_TYPE;
    const char* b = XSD_BOOLEAN_TYPE;
    // Note: If `type` is `XSD_DOUBLE_TYPE`, `literal` is always "NaN", "INF" or
    // "-INF", which doesn't have a short form notation.
    if (type == nullptr || type == i || type == d ||
        (type == b && literal.length() > 1)) {
      return std::move(literal);
    } else {
      return absl::StrCat("\"", literal, "\"^^<", type, ">");
    }
  }
  return std::nullopt;
}

// The following trick has the effect that `Variable::evaluate()` calls the
// above function, without `Variable` having to link against the (heavy) export
// module. This is a bit of a hack and will be removed in the future when we
// improve the CONSTRUCT module for better performance.
[[maybe_unused]] static const int initializeVariableEvaluationDummy = []() {
  Variable::decoupledEvaluateFuncPtr() = &evaluateVariableForConstruct;
  return 42;
}();<|MERGE_RESOLUTION|>--- conflicted
+++ resolved
@@ -1144,7 +1144,6 @@
     const parsedQuery::SelectClause& selectClause,
     LimitOffsetClause limitAndOffset, CancellationHandle cancellationHandle,
     [[maybe_unused]] STREAMABLE_YIELDER_TYPE streamableYielder) {
-<<<<<<< HEAD
   // TODO<joka921> fix this
 #ifndef QLEVER_REDUCED_FEATURE_SET_FOR_CPP17
   return qlever::binary_export::exportAsQLeverBinary(
@@ -1154,15 +1153,6 @@
       "The special binary export is currently not supported in the reduced "
       "feature mode for C++17"};
 #endif
-=======
-  (void)qet;
-  (void)selectClause;
-  (void)limitAndOffset;
-  (void)cancellationHandle;
-  throw std::runtime_error(
-      "The binary export of QLever results is not yet implemented, please have "
-      "a little patience");
->>>>>>> dbce463a
 }
 
 // _____________________________________________________________________________
