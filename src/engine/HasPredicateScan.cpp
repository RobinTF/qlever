// Copyright 2018, University of Freiburg,
//                 Chair of Algorithms and Data Structures.
// Authors: (2018 - 2019) Florian Kramer (florian.kramer@mail.uni-freiburg.de)
//          (2024 -     ) Johannes Kalmbach (kalmbach@cs.uni-freiburg.de)

#include "engine/HasPredicateScan.h"

#include "engine/AddCombinedRowToTable.h"
#include "engine/CallFixedSize.h"
#include "engine/IndexScan.h"
#include "engine/Join.h"
#include "index/IndexImpl.h"
#include "util/JoinAlgorithms/JoinColumnMapping.h"

// Assert that the `type` is a valid value for the `ScanType` enum.
static void checkType(HasPredicateScan::ScanType type) {
  using enum HasPredicateScan::ScanType;
  static constexpr std::array supportedTypes{FREE_O, FREE_S, SUBQUERY_S,
                                             FULL_SCAN};
  AD_CORRECTNESS_CHECK(ad_utility::contains(supportedTypes, type));
}

// Helper function for the constructor of the `HasPredicateScan`.
// Return a join operation between the `subtree` and the triple `?subject
// ql:has-pattern ?object` where the subject is specified by the
// `subtreeColIndex` which is an index into the `subtree`'s result columns and
// the `?object` is specified directly via the `objectVariable`.
// Also return the column index of the `objectVariable` in the final result.
static constexpr auto makeJoin =
    [](auto* qec, std::shared_ptr<QueryExecutionTree> subtree,
       ColumnIndex subtreeColIndex, const Variable& objectVariable)
    -> HasPredicateScan::SubtreeAndColumnIndex {
  const auto& subtreeVar =
      subtree->getVariableAndInfoByColumnIndex(subtreeColIndex).first;
  SparqlTripleSimple triple{
      subtreeVar,
      ad_utility::triple_component::Iri::fromIriref(HAS_PATTERN_PREDICATE),
      objectVariable};
  auto hasPatternScan = ad_utility::makeExecutionTree<IndexScan>(
      qec,
      IndexScan::getPermutationForTriple(Permutation::Enum::PSO,
                                         qec->getIndex(), triple),
      qec->sharedLocatedTriplesSnapshot(), triple);
  auto joinedSubtree = ad_utility::makeExecutionTree<Join>(
      qec, std::move(subtree), std::move(hasPatternScan), subtreeColIndex, 0);
  auto column =
      joinedSubtree->getVariableColumns().at(objectVariable).columnIndex_;
  return {std::move(joinedSubtree), column};
};

// ___________________________________________________________________________
HasPredicateScan::HasPredicateScan(QueryExecutionContext* qec,
                                   std::shared_ptr<QueryExecutionTree> subtree,
                                   size_t subtreeJoinColumn,
                                   Variable objectVariable)
    : Operation{qec},
      type_{ScanType::SUBQUERY_S},
      subtree_{makeJoin(qec, std::move(subtree), subtreeJoinColumn,
                        Variable{objectVariable})},
      object_{std::move(objectVariable)} {}

// A small helper function that sanitizes the `triple` which is passed to the
// constructor of `HasPredicateScan` and determines the corresponding
// `ScanType`.
static HasPredicateScan::ScanType getScanType(const SparqlTriple& triple) {
  using enum HasPredicateScan::ScanType;
  AD_CONTRACT_CHECK(triple.getSimplePredicate() == HAS_PREDICATE_PREDICATE);
  if (triple.s_.isVariable() && triple.o_.isVariable()) {
    if (triple.s_ == triple.o_) {
      throw std::runtime_error{
          "ql:has-predicate with same variable for subject and object not "
          "supported."};
    }
    return FULL_SCAN;
  } else if (triple.s_.isVariable()) {
    return FREE_S;
  } else if (triple.o_.isVariable()) {
    return FREE_O;
  } else {
    AD_FAIL();
  }
}

// ___________________________________________________________________________
HasPredicateScan::HasPredicateScan(QueryExecutionContext* qec,
                                   SparqlTriple triple)
    : Operation{qec},
      type_{getScanType(triple)},
      subject_{triple.s_},
      object_{triple.o_} {}

// ___________________________________________________________________________
std::string HasPredicateScan::getCacheKeyImpl() const {
  std::ostringstream os;
  checkType(type_);
  switch (type_) {
    case ScanType::FREE_S:
      os << "HAS_PREDICATE_SCAN with O = " << object_;
      break;
    case ScanType::FREE_O:
      os << "HAS_PREDICATE_SCAN with S = " << subject_;
      break;
    case ScanType::FULL_SCAN:
      os << "HAS_PREDICATE_SCAN for the full relation";
      break;
    case ScanType::SUBQUERY_S:
      os << "HAS_PREDICATE_SCAN with S = " << subtree().getCacheKey();
      break;
  }
  return std::move(os).str();
}

// ___________________________________________________________________________
std::string HasPredicateScan::getDescriptor() const {
  checkType(type_);
  switch (type_) {
    case ScanType::FREE_S:
      return "HasPredicateScan free subject: " + subject_.toRdfLiteral();
    case ScanType::FREE_O:
      return "HasPredicateScan free object: " + object_.toRdfLiteral();
    case ScanType::FULL_SCAN:
      return "HasPredicateScan full scan";
    case ScanType::SUBQUERY_S:
      return "HasPredicateScan with subquery";
    default:
      return "HasPredicateScan";
  }
}

// ___________________________________________________________________________
size_t HasPredicateScan::getResultWidth() const {
  checkType(type_);
  switch (type_) {
    case ScanType::FREE_S:
      return 1;
    case ScanType::FREE_O:
      return 1;
    case ScanType::FULL_SCAN:
      return 2;
    case ScanType::SUBQUERY_S:
      return subtree().getResultWidth();
  }
  return -1;
}

// ___________________________________________________________________________
std::vector<ColumnIndex> HasPredicateScan::resultSortedOn() const {
  checkType(type_);
  switch (type_) {
    case ScanType::FREE_S:
      // is the lack of sorting here a problem?
      return {};
    case ScanType::FREE_O:
      return {0};
    case ScanType::FULL_SCAN:
      return {0};
    case ScanType::SUBQUERY_S:
      return subtree().resultSortedOn();
  }
  return {};
}

// ___________________________________________________________________________
VariableToColumnMap HasPredicateScan::computeVariableToColumnMap() const {
  // All the columns that are newly created by this operation contain no
  // undefined values.
  auto col = makeAlwaysDefinedColumn;

  checkType(type_);
  switch (type_) {
    case ScanType::FREE_S:
      return {{subject_.getVariable(), col(0)}};
    case ScanType::FREE_O:
      return {{object_.getVariable(), col(0)}};
    case ScanType::FULL_SCAN:
      return {{subject_.getVariable(), col(0)},
              {object_.getVariable(), col(1)}};
    case ScanType::SUBQUERY_S:
      return subtree().getVariableColumns();
  }
  AD_FAIL();
}

// ___________________________________________________________________________
bool HasPredicateScan::knownEmptyResult() {
  if (type_ == ScanType::SUBQUERY_S) {
    return subtree().knownEmptyResult();
  } else {
    return false;
  }
}

// ___________________________________________________________________________
float HasPredicateScan::getMultiplicity(size_t col) {
  // Default value for columns about which we know nothing.
  double result = 1.0;
  switch (type_) {
    case ScanType::FREE_S:
      if (col == 0) {
        result = getIndex().getAvgNumDistinctPredicatesPerSubject();
      }
      break;
    case ScanType::FREE_O:
      if (col == 0) {
        result = getIndex().getAvgNumDistinctSubjectsPerPredicate();
      }
      break;
    case ScanType::FULL_SCAN:
      if (col == 0) {
        result = getIndex().getAvgNumDistinctPredicatesPerSubject();
      } else if (col == 1) {
        result = getIndex().getAvgNumDistinctSubjectsPerPredicate();
      }
      break;
    case ScanType::SUBQUERY_S:
      if (col < getResultWidth() - 1) {
        result = subtree().getMultiplicity(col) *
                 getIndex().getAvgNumDistinctSubjectsPerPredicate();
      } else {
        result = subtree().getMultiplicity(subtreeColIdx()) *
                 getIndex().getAvgNumDistinctSubjectsPerPredicate();
      }
  }
  return static_cast<float>(result);
}

// ___________________________________________________________________________
uint64_t HasPredicateScan::getSizeEstimateBeforeLimit() {
  switch (type_) {
    case ScanType::FREE_S:
      return static_cast<uint64_t>(
          getIndex().getAvgNumDistinctPredicatesPerSubject());
    case ScanType::FREE_O:
      return static_cast<uint64_t>(
          getIndex().getAvgNumDistinctSubjectsPerPredicate());
    case ScanType::FULL_SCAN:
      return getIndex().getNumDistinctSubjectPredicatePairs();
    case ScanType::SUBQUERY_S:
      return static_cast<uint64_t>(
          static_cast<double>(subtree().getSizeEstimate()) *
          getIndex().getAvgNumDistinctPredicatesPerSubject());
  }
  return 0;
}

// ___________________________________________________________________________
size_t HasPredicateScan::getCostEstimate() {
  // TODO: these size estimates only work if all predicates are functional
  switch (type_) {
    case ScanType::FREE_S:
      return getSizeEstimateBeforeLimit();
    case ScanType::FREE_O:
      return getSizeEstimateBeforeLimit();
    case ScanType::FULL_SCAN:
      return getSizeEstimateBeforeLimit();
    case ScanType::SUBQUERY_S:
      return subtree().getCostEstimate() + getSizeEstimateBeforeLimit();
  }
  return 0;
}

// ___________________________________________________________________________
Result HasPredicateScan::computeResult([[maybe_unused]] bool requestLaziness) {
  IdTable idTable{getExecutionContext()->getAllocator()};
  idTable.setNumColumns(getResultWidth());

  const CompactVectorOfStrings<Id>& patterns = getIndex().getPatterns();
  const auto& index = getExecutionContext()->getIndex().getImpl();
  auto scanSpec =
      ScanSpecificationAsTripleComponent{
          TripleComponent::Iri::fromIriref(HAS_PATTERN_PREDICATE), std::nullopt,
          std::nullopt}
          .toScanSpecification(index);
<<<<<<< HEAD
  const auto& perm = index.getPermutation(Permutation::Enum::PSO);
  const auto& locatedTriple =
      perm.getActualPermutation(scanSpec).getLocatedTriplesForPermutation(
          locatedTriplesSnapshot());
=======
  const auto& perm =
      index.getPermutation(Permutation::Enum::PSO).internalPermutation();
  const auto& locatedTriple = locatedTriplesSnapshot();
>>>>>>> b9360ebc
  auto hasPattern =
      perm.lazyScan(perm.getScanSpecAndBlocks(scanSpec, locatedTriple),
                    std::nullopt, {}, cancellationHandle_, locatedTriple);

  auto getId = [this](const TripleComponent tc) {
    std::optional<Id> id =
        tc.toValueId(getIndex().getVocab(), getIndex().encodedIriManager());
    if (!id.has_value()) {
      AD_THROW("The entity '" + tc.toRdfLiteral() +
               "' required by `ql:has-predicate` is not in the vocabulary.");
    }
    return id.value();
  };
  switch (type_) {
    case ScanType::FREE_S: {
      HasPredicateScan::computeFreeS(&idTable, getId(object_), hasPattern,
                                     patterns);
      return {std::move(idTable), resultSortedOn(), LocalVocab{}};
    };
    case ScanType::FREE_O: {
      HasPredicateScan::computeFreeO(&idTable, getId(subject_), patterns);
      return {std::move(idTable), resultSortedOn(), LocalVocab{}};
    };
    case ScanType::FULL_SCAN:
      HasPredicateScan::computeFullScan(
          &idTable, hasPattern, patterns,
          getIndex().getNumDistinctSubjectPredicatePairs());
      return {std::move(idTable), resultSortedOn(), LocalVocab{}};
    case ScanType::SUBQUERY_S:

      auto width = static_cast<int>(idTable.numColumns());
      auto doCompute = [this, &idTable, &patterns](auto width) {
        return computeSubqueryS<width>(&idTable, patterns);
      };
      return ad_utility::callFixedSizeVi(width, doCompute);
  }
  AD_FAIL();
}

// ___________________________________________________________________________
template <typename HasPattern>
void HasPredicateScan::computeFreeS(
    IdTable* resultTable, Id objectId, HasPattern& hasPattern,
    const CompactVectorOfStrings<Id>& patterns) {
  IdTableStatic<1> result = std::move(*resultTable).toStatic<1>();
  // TODO<joka921> This can be a much simpler and cheaper implementation that
  // does a lazy scan on the specified predicate and then simply performs a
  // DISTINCT on the result.
  for (const auto& block : hasPattern) {
    auto patternColumn = block.getColumn(1);
    auto subjects = block.getColumn(0);
    for (size_t i : ad_utility::integerRange(block.numRows())) {
      const auto& pattern = patterns[patternColumn[i].getInt()];
      for (const auto& predicate : pattern) {
        if (predicate == objectId) {
          result.push_back({subjects[i]});
          break;
        }
      }
    }
  }
  *resultTable = std::move(result).toDynamic();
}

// ___________________________________________________________________________
void HasPredicateScan::computeFreeO(
    IdTable* resultTable, Id subjectAsId,
    const CompactVectorOfStrings<Id>& patterns) const {
  const auto& index = getExecutionContext()->getIndex().getImpl();
  auto scanSpec =
      ScanSpecificationAsTripleComponent{
          TripleComponent::Iri::fromIriref(HAS_PATTERN_PREDICATE), subjectAsId,
          std::nullopt}
          .toScanSpecification(index);
<<<<<<< HEAD
  const auto& perm = index.getPermutation(Permutation::Enum::PSO);
  const auto& locatedTriple =
      perm.getActualPermutation(scanSpec).getLocatedTriplesForPermutation(
          locatedTriplesSnapshot());
=======
  const auto& perm =
      index.getPermutation(Permutation::Enum::PSO).internalPermutation();
  const auto& locatedTriple = locatedTriplesSnapshot();
>>>>>>> b9360ebc
  auto hasPattern =
      perm.scan(perm.getScanSpecAndBlocks(scanSpec, locatedTriple), {},
                cancellationHandle_, locatedTriple);
  AD_CORRECTNESS_CHECK(hasPattern.numRows() <= 1);
  for (Id patternId : hasPattern.getColumn(0)) {
    const auto& pattern = patterns[patternId.getInt()];
    resultTable->resize(pattern.size());
    ql::ranges::copy(pattern, resultTable->getColumn(0).begin());
  }
}

// ___________________________________________________________________________
template <typename HasPattern>
void HasPredicateScan::computeFullScan(
    IdTable* resultTable, HasPattern& hasPattern,
    const CompactVectorOfStrings<Id>& patterns, size_t resultSize) {
  IdTableStatic<2> result = std::move(*resultTable).toStatic<2>();
  result.reserve(resultSize);
  for (const auto& block : hasPattern) {
    auto patternColumn = block.getColumn(1);
    auto subjects = block.getColumn(0);
    for (size_t i : ad_utility::integerRange(block.numRows())) {
      const auto& pattern = patterns[patternColumn[i].getInt()];
      for (const auto& predicate : pattern) {
        result.push_back({subjects[i], predicate});
      }
    }
  }
  *resultTable = std::move(result).toDynamic();
}

// ___________________________________________________________________________
template <int WIDTH>
Result HasPredicateScan::computeSubqueryS(
    IdTable* dynResult, const CompactVectorOfStrings<Id>& patterns) {
  auto subresult = subtree().getResult();
  auto patternCol = subtreeColIdx();
  auto result = std::move(*dynResult).toStatic<WIDTH>();
  for (const auto& row : subresult->idTable().asStaticView<WIDTH>()) {
    const auto& pattern = patterns[row[patternCol].getInt()];
    for (auto predicate : pattern) {
      result.push_back(row);
      result.back()[patternCol] = predicate;
    }
  }
  return {std::move(result).toDynamic(), resultSortedOn(),
          subresult->getSharedLocalVocab()};
}

// ___________________________________________________________________________
const TripleComponent& HasPredicateScan::getObject() const { return object_; }

// ___________________________________________________________________________
HasPredicateScan::ScanType HasPredicateScan::getType() const { return type_; }

// _____________________________________________________________________________
std::unique_ptr<Operation> HasPredicateScan::cloneImpl() const {
  auto copy = std::make_unique<HasPredicateScan>(*this);
  if (subtree_.has_value()) {
    copy->subtree_.value().subtree_ = subtree().clone();
  }
  return copy;
}<|MERGE_RESOLUTION|>--- conflicted
+++ resolved
@@ -271,16 +271,9 @@
           TripleComponent::Iri::fromIriref(HAS_PATTERN_PREDICATE), std::nullopt,
           std::nullopt}
           .toScanSpecification(index);
-<<<<<<< HEAD
-  const auto& perm = index.getPermutation(Permutation::Enum::PSO);
-  const auto& locatedTriple =
-      perm.getActualPermutation(scanSpec).getLocatedTriplesForPermutation(
-          locatedTriplesSnapshot());
-=======
   const auto& perm =
       index.getPermutation(Permutation::Enum::PSO).internalPermutation();
-  const auto& locatedTriple = locatedTriplesSnapshot();
->>>>>>> b9360ebc
+  const auto& locatedTriple = perm.getLocatedTriplesForPermutation(locatedTriplesSnapshot());
   auto hasPattern =
       perm.lazyScan(perm.getScanSpecAndBlocks(scanSpec, locatedTriple),
                     std::nullopt, {}, cancellationHandle_, locatedTriple);
@@ -355,16 +348,9 @@
           TripleComponent::Iri::fromIriref(HAS_PATTERN_PREDICATE), subjectAsId,
           std::nullopt}
           .toScanSpecification(index);
-<<<<<<< HEAD
-  const auto& perm = index.getPermutation(Permutation::Enum::PSO);
-  const auto& locatedTriple =
-      perm.getActualPermutation(scanSpec).getLocatedTriplesForPermutation(
-          locatedTriplesSnapshot());
-=======
   const auto& perm =
       index.getPermutation(Permutation::Enum::PSO).internalPermutation();
-  const auto& locatedTriple = locatedTriplesSnapshot();
->>>>>>> b9360ebc
+  const auto& locatedTriple = perm.getLocatedTriplesForPermutation(locatedTriplesSnapshot());
   auto hasPattern =
       perm.scan(perm.getScanSpecAndBlocks(scanSpec, locatedTriple), {},
                 cancellationHandle_, locatedTriple);
