--- conflicted
+++ resolved
@@ -68,16 +68,9 @@
       _executionContext->_pinSubtrees || pinChildIndexScanSizes;
   LOG(TRACE) << "Check cache for Operation result" << endl;
   LOG(TRACE) << "Using key: \n" << cacheKey << endl;
-<<<<<<< HEAD
-  auto [newResult, existingResult] =
-      (pinResult)
-          ? cache.tryEmplacePinned(cacheKey, _executionContext->getAllocator())
-          : cache.tryEmplace(cacheKey, _executionContext->getAllocator());
-=======
   auto cacheProxyResult = (pinResult)
-                                         ? cache.tryEmplacePinned(cacheKey)
-                                         : cache.tryEmplace(cacheKey);
->>>>>>> e9462135
+                                         ? cache.tryEmplacePinned(cacheKey, _executionContext->getAllocator())
+                                         : cache.tryEmplace(cacheKey, _executionContext->getAllocator());
 
   auto& [newResult, existingResult] = cacheProxyResult._val;
 
